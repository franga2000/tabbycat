--- conflicted
+++ resolved
@@ -33,14 +33,10 @@
 munkres==1.1.2                          # Algorithm for adjudicator allocation
 redis==3.5.3
 qrcode==6.1                             # QR codes for printed private URL sheets
-<<<<<<< HEAD
-html2text==2019.8.11                    # Compatibility with plain-text email clients
+html2text==2020.1.16                    # Compatibility with plain-text email clients
 defusedxml==0.6.0                       # Protection against XML vulnerabilities in import
-=======
-html2text==2020.1.16                    # Compatibility with plain-text email clients
 
 # Django admin (Jet)
 # This is an unofficial fork of no-longer-maintained geex-arts/django-jet,
 # patched to support Django 3.
-r-django-jet==2.0.9
->>>>>>> fc5c6cf4
+r-django-jet==2.0.9