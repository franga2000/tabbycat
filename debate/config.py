--- conflicted
+++ resolved
@@ -60,21 +60,12 @@
     ('motion_tab_released',         (_bool, 'Displays the motions tab PUBLICLY. For AFTER the tournament',         False)),
     ('ballots_released',            (_bool, 'Displays ballots PUBLICLY. For AFTER the tournament',                 False)),
     # WADL-Specific
-<<<<<<< HEAD
-    ('enable_flagged_motions',      (_bool, 'WADL: Allow particular motions to be flagged as contentious',         False)),
-    ('enable_adj_notes',            (_bool, 'WADL: Enables a general-purpose notes field for adjudicators',        False)),
-    ('enable_venue_groups',         (_bool, 'WADL: Enables the display of a venues grouping',                      False)),
-    ('enable_venue_times',          (_bool, 'WADL: Enables dates and times to be set for venues',                  False)),
-    ('show_avg_margin',             (_bool, 'WADL: Enables a display of average margins in the team standings',    False)),
-    ('team_points_rule',            (str,   'WADL: Point awards, where "normal" means 1 point is 1 win; "wadl" uses 2/1/0 for win/loss/forfeit', 'normal')),
-=======
     ('enable_flagged_motions',      (_bool, 'Allow particular motions to be flagged as contentious',               False)),
     ('enable_adj_notes',            (_bool, 'Enables a general-purpose notes field for adjudicators',              False)),
     ('enable_venue_groups',         (_bool, 'Enables the display of a venues grouping',                            False)),
     ('enable_venue_times',          (_bool, 'Enables dates and times to be set for venues',                        False)),
     ('share_venues',                (_bool, 'Display venues from other tournaments',                               False)),
     ('share_adjs',                  (_bool, 'Display adjudicators from other tournaments',                         False)),
->>>>>>> f0bc9fae
 ])
 
 BOOL_CHOICES = ((True, 'Yes'), (False, 'No'))
