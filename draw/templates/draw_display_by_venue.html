--- conflicted
+++ resolved
@@ -96,35 +96,9 @@
               {% endif %}
             </tr>
           {% endfor %}
-<<<<<<< HEAD
-        </td>
-      {% endif %}
-      {% if not pref.enable_divisions %}
-        <td class="adj-names">
-          {% for type, adj in debate.adjudicators %}
-            {% if type == 'C' and debate.adjudicators.is_panel %}
-              <span class="adj-chair">{{ adj.name }} (c)</span>
-            {% elif type == 'T' %}
-              <br><span class="adj-trainee">{{ adj.name }} (t)</span>
-            {% else %}
-              {% if debate.adjudicators.panel %}<br>{% endif %}
-              <span class="adj-normal">{{ adj.name }}</span>
-            {% endif %}
-            {% if debate.adjudicators.panel %}</li>{% endif %}
-          {% endfor %}
-        </td>
-      {% endif %}
-    </tr>
-  {% endfor %}
-  </tbody>
-</table>
-
-{% endblock content %}
-=======
           </tbody>
         </table>
       </div>
     </div>
->>>>>>> c14aa606
 
 {% endblock content %}