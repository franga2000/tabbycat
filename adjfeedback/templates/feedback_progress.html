--- conflicted
+++ resolved
@@ -19,18 +19,6 @@
 {% endblock %}
 
 {% block content %}
-<<<<<<< HEAD
-=======
-<<<<<<< HEAD
-  <table id="dataTable" class="table">
-    <thead>
-      <tr>
-        <th><span class="glyphicon glyphicon-eye-open" data-toggle="tooltip" title="Percentage Returned"></span></th>
-        <th><span class="glyphicon glyphicon-remove" data-toggle="tooltip" title="Unsubmitted Feedbacks"></span></th>
-        <th><span class="glyphicon glyphicon-ok" data-toggle="tooltip" title="Submitted Feedbacks"></span></th>
-        <th><span class="glyphicon glyphicon-user" data-toggle="tooltip" title="Adjudicator or Team"></span></th>
-=======
->>>>>>> 9a666a62
 
 <div class="panel panel-default">
   <div class="panel-body">
@@ -63,10 +51,6 @@
         <td class="entity-name">
           {{ entity.name }}
         </td>
-<<<<<<< HEAD
-=======
->>>>>>> 9d514502db08303811a421eda4f53969ce7558a2
->>>>>>> 9a666a62
         {% if pref.show_institutions %}
         <td class="">
           {{ entity.institution.name }} {{ entity.test }}
