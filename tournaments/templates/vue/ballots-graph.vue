--- conflicted
+++ resolved
@@ -2,12 +2,8 @@
 <!-- Streaming Item Updates for TournamentOverview -->
 <script type="text/x-template" id="ballots-graph">
 
-<<<<<<< HEAD
-  <div id="ballotsStatusGraph" class="d3-graph text-center" v-if="graphData"></div>
+  <svg id="ballotsStatusGraph" class="d3-graph" width="100%" v-if="graphData"></svg>
   <div v-else class="text-center">No ballots in for this round</div>
-=======
-  <svg id="ballotsStatusGraph" class="d3-graph" width="100%"></svg>
->>>>>>> 95cf359e
 
 </script>
 
@@ -42,6 +38,11 @@
 
     x.domain(stacked[0].map(function(d) { return d.x; }));
     y.domain([0, d3.max(stacked[stacked.length - 1], function(d) { return d.y0 + d.y; })]);
+
+
+
+
+
 
     // Add a group for each column.
     var valgroup = svg.selectAll("g.valgroup")
