#!/usr/bin/env python3
# -*- coding: utf-8 -*-
#
# Tabbycat documentation build configuration file, created by
# sphinx-quickstart on Sat Jan 16 10:50:25 2016.
#
# This file is execfile()d with the current directory set to its
# containing dir.
#
# Note that not all possible configuration values are present in this
# autogenerated file.
#
# All configuration values have a default; values that are commented out
# serve to show the default.

# import sys
import os

# If extensions (or modules to document with autodoc) are in another directory,
# add these directories to sys.path here. If the directory is relative to the
# documentation root, use os.path.abspath to make it absolute, like shown here.
# sys.path.insert(0, os.path.abspath('.'))

# -- General configuration ------------------------------------------------

# If your documentation needs a minimal Sphinx version, state it here.
# needs_sphinx = '1.0'

# Add any Sphinx extension module names here, as strings. They can be
# extensions coming with Sphinx (named 'sphinx.ext.*') or your custom
# ones.
extensions = [
    'sphinx.ext.todo',
    'sphinx.ext.imgmath',
]

# Add any paths that contain templates here, relative to this directory.
templates_path = ['_templates']

# The suffix(es) of source filenames.
# You can specify multiple suffix as a list of string:
# source_suffix = ['.rst', '.md']
source_suffix = '.rst'

# The encoding of source files.
# source_encoding = 'utf-8-sig'

# The master toctree document.
master_doc = 'index'

# General information about the project.
project = 'Tabbycat'
copyright = '2017, Philip Belesky, Chuan-Zheng Lee'
author = 'Philip Belesky, Chuan-Zheng Lee'

# The version info for the project you're documenting, acts as replacement for
# |version| and |release|, also used in various other places throughout the
# built documents.
#
# The short X.Y version.
version = '2.0'
# The full version, including alpha/beta/rc tags.
<<<<<<< HEAD
release = '2.0.0-dev'
=======
release = '1.4.6'
>>>>>>> 9bcf47b1

rst_epilog = """
.. |vrelease| replace:: v{release}

.. _our GitHub repository: https://github.com/czlee/tabbycat/
""".format(release=release)

# The language for content autogenerated by Sphinx. Refer to documentation
# for a list of supported languages.
#
# This is also used if you do content translation via gettext catalogs.
# Usually you set "language" from the command line for these cases.
language = None

# There are two options for replacing |today|: either, you set today to some
# non-false value, then it is used:
# today = ''
# Else, today_fmt is used as the format for a strftime call.
# today_fmt = '%B %d, %Y'

# List of patterns, relative to source directory, that match files and
# directories to ignore when looking for source files.
exclude_patterns = ['_build']

# The reST default role (used for this markup: `text`) to use for all
# documents.
# default_role = None

# If true, '()' will be appended to :func: etc. cross-reference text.
# add_function_parentheses = True

# If true, the current module name will be prepended to all description
# unit titles (such as .. function::).
# add_module_names = True

# If true, sectionauthor and moduleauthor directives will be shown in the
# output. They are ignored by default.
# show_authors = False

# The name of the Pygments (syntax highlighting) style to use.
pygments_style = 'sphinx'

# A list of ignored prefixes for module index sorting.
# modindex_common_prefix = []

# If true, keep warnings as "system message" paragraphs in the built documents.
# keep_warnings = False

# If true, `todo` and `todoList` produce output, else they produce nothing.
todo_include_todos = True


# -- Options for HTML output ----------------------------------------------

# The theme to use for HTML and HTML Help pages.  See the documentation for
# a list of builtin themes.
html_theme = 'sphinx_rtd_theme'

# Theme options are theme-specific and customize the look and feel of a theme
# further.  For a list of options available for each theme, see the
# documentation.
# html_theme_options = {}

# Add any paths that contain custom themes here, relative to this directory.
# html_theme_path = []

# The name for this set of Sphinx documents.  If None, it defaults to
# "<project> v<release> documentation".
# html_title = None

# A shorter title for the navigation bar.  Default is the same as html_title.
# html_short_title = None

# The name of an image file (relative to this directory) to place at the top
# of the sidebar.
# html_logo = None

# The name of an image file (within the static path) to use as favicon of the
# docs.  This file should be a Windows icon file (.ico) being 16x16 or 32x32
# pixels large.
# html_favicon = None

# Add any paths that contain custom static files (such as style sheets) here,
# relative to this directory. They are copied after the builtin static files,
# so a file named "default.css" will overwrite the builtin "default.css".
html_static_path = ['_static']

# Add any extra paths that contain custom files (such as robots.txt or
# .htaccess) here, relative to this directory. These files are copied
# directly to the root of the documentation.
# html_extra_path = []

# If not '', a 'Last updated on:' timestamp is inserted at every page bottom,
# using the given strftime format.
# html_last_updated_fmt = '%b %d, %Y'

# If true, SmartyPants will be used to convert quotes and dashes to
# typographically correct entities.
# html_use_smartypants = True

# Custom sidebar templates, maps document names to template names.
# html_sidebars = {}

# Additional templates that should be rendered to pages, maps page names to
# template names.
# html_additional_pages = {}

# If false, no module index is generated.
# html_domain_indices = True

# If false, no index is generated.
# html_use_index = True

# If true, the index is split into individual pages for each letter.
# html_split_index = False

# If true, links to the reST sources are added to the pages.
# html_show_sourcelink = True

# If true, "Created using Sphinx" is shown in the HTML footer. Default is True.
# html_show_sphinx = True

# If true, "(C) Copyright ..." is shown in the HTML footer. Default is True.
# html_show_copyright = True

# If true, an OpenSearch description file will be output, and all pages will
# contain a <link> tag referring to it.  The value of this option must be the
# base URL from which the finished HTML is served.
# html_use_opensearch = ''

# This is the file name suffix for HTML files (e.g. ".xhtml").
# html_file_suffix = None

# Language to be used for generating the HTML full-text search index.
# Sphinx supports the following languages:
#   'da', 'de', 'en', 'es', 'fi', 'fr', 'h', 'it', 'ja'
#   'nl', 'no', 'pt', 'ro', 'r', 'sv', 'tr'
# html_search_language = 'en'

# A dictionary with options for the search language support, empty by default.
# Now only 'ja' uses this config value
# html_search_options = {'type': 'default'}

# The name of a javascript file (relative to the configuration directory) that
# implements a search results scorer. If empty, the default will be used.
# html_search_scorer = 'scorer.js'

# Output file base name for HTML help builder.
htmlhelp_basename = 'Tabbycatdoc'


# -- Options for LaTeX output ---------------------------------------------

# latex_elements = {
# The paper size ('letterpaper' or 'a4paper').
# 'papersize': 'letterpaper',

# The font size ('10pt', '11pt' or '12pt').
# 'pointsize': '10pt',

# Additional stuff for the LaTeX preamble.
# 'preamble': '',

# Latex figure (float) alignment
# 'figure_align': 'htbp',
# }

# Grouping the document tree into LaTeX files. List of tuples
# (source start file, target name, title,
#  author, documentclass [howto, manual, or own class]).
latex_documents = [
    (master_doc, 'Tabbycat.tex', 'Tabbycat Documentation',
     'Philip Belesky, Chuan-Zheng Lee', 'manual'),
]

# The name of an image file (relative to this directory) to place at the top of
# the title page.
# latex_logo = None

# For "manual" documents, if this is true, then toplevel headings are parts,
# not chapters.
# latex_use_parts = False

# If true, show page references after internal links.
# latex_show_pagerefs = False

# If true, show URL addresses after external links.
# latex_show_urls = False

# Documents to append as an appendix to all manuals.
# latex_appendices = []

# If false, no module index is generated.
# latex_domain_indices = True


# -- Options for manual page output ---------------------------------------

# One entry per manual page. List of tuples
# (source start file, name, description, authors, manual section).
man_pages = [
    (master_doc, 'tabbycat', 'Tabbycat Documentation',
     [author], 1)
]

# If true, show URL addresses after external links.
# man_show_urls = False


# -- Options for Texinfo output -------------------------------------------

# Grouping the document tree into Texinfo files. List of tuples
# (source start file, target name, title, author,
#  dir menu entry, description, category)
texinfo_documents = [
    (master_doc, 'Tabbycat', 'Tabbycat Documentation',
     author, 'Tabbycat', 'One line description of project.',
     'Miscellaneous'),
]

# Documents to append as an appendix to all manuals.
# texinfo_appendices = []

# If false, no module index is generated.
# texinfo_domain_indices = True

# How to display URL addresses: 'footnote', 'no', or 'inline'.
# texinfo_show_urls = 'footnote'

# If true, do not generate a @detailmenu in the "Top" node's menu.
# texinfo_no_detailmenu = False

# -- Custom Overrides allowing for CSS--------------------------------------
# With thanks to https://blog.deimos.fr/2014/10/02/sphinxdoc-and-readthedocs-theme-tricks-2/

on_rtd = os.environ.get('READTHEDOCS', None) == 'True'

if not on_rtd:  # only import and set the theme if we're building docs locally
    import sphinx_rtd_theme
    html_theme = 'sphinx_rtd_theme'
    html_theme_path = [sphinx_rtd_theme.get_html_theme_path()]

    # Override default css to get a larger width for local build
    def setup(app):
        app.add_stylesheet('theme_overrides.css')
else:
    # Override default css to get a larger width for ReadTheDoc build
    html_context = {
        'css_files': [
            'https://media.readthedocs.org/css/sphinx_rtd_theme.css',
            'https://media.readthedocs.org/css/readthedocs-doc-embed.css',
            '_static/theme_overrides.css',
        ],
    }


# -- Options for inline LaTeX (imgmath) ------------------------------------

imgmath_image_format = 'svg'<|MERGE_RESOLUTION|>--- conflicted
+++ resolved
@@ -60,11 +60,7 @@
 # The short X.Y version.
 version = '2.0'
 # The full version, including alpha/beta/rc tags.
-<<<<<<< HEAD
 release = '2.0.0-dev'
-=======
-release = '1.4.6'
->>>>>>> 9bcf47b1
 
 rst_epilog = """
 .. |vrelease| replace:: v{release}
