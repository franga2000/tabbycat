--- conflicted
+++ resolved
@@ -519,18 +519,6 @@
     page_title = ugettext_lazy("Current Team Standings")
     page_emoji = '🌟'
 
-<<<<<<< HEAD
-    def get_round(self):
-        # Find the most recent non-silent preliminary round
-        if not hasattr(self, '_round'):
-            tournament = self.get_tournament()
-            if tournament.pref('all_results_released'):
-                self._round = tournament.prelim_rounds().order_by('seq').last()
-            else:
-                self._round = tournament.prelim_rounds(before=tournament.current_round).filter(
-                        silent=False).order_by('seq').last()
-        return self._round
-=======
     def get_rounds(self):
         if not hasattr(self, '_rounds'):
             tournament = self.get_tournament()
@@ -540,7 +528,6 @@
                 self._rounds = tournament.prelim_rounds(before=tournament.current_round).filter(
                         silent=False).order_by('seq')
         return self._rounds
->>>>>>> 92d8afbc
 
     def get_template_names(self):
         if not self.get_rounds():
@@ -550,17 +537,6 @@
 
     def get_table(self):
         tournament = self.get_tournament()
-<<<<<<< HEAD
-        round = self.get_round()
-        if round is None or round.silent:
-            return TabbycatTableBuilder(view=self) # empty
-
-        teams = tournament.team_set.prefetch_related('speaker_set').order_by(
-                'institution__code', 'reference')  # Obscure true rankings, in case client disabled JavaScript
-        rounds = tournament.prelim_rounds(until=round).order_by('seq')
-        if not tournament.pref('all_results_released'):
-            rounds = rounds.filter(silent=False)
-=======
 
         teams = tournament.team_set.prefetch_related('speaker_set').order_by(
                 'institution__code', 'reference')  # Obscure true rankings, in case client disabled JavaScript
@@ -568,7 +544,6 @@
 
         if not rounds:
             return TabbycatTableBuilder(view=self) # empty (as precaution)
->>>>>>> 92d8afbc
 
         # Can't use prefetch.populate_win_counts, since that doesn't exclude
         # silent rounds and future rounds appropriately
