{% load debate_tags %}
{% load i18n %}

<div class="tabbycat-footer row {% if 'admin/' in request.path and user.is_superuser %}nav-sidebar-offset{% endif %}">

  <div class="navbar navbar-default container-fluid small text-muted">

    <div class="row">
      <div class="col-md-6">
        <h6>
          {% if tournament %}
            {% blocktrans trimmed %}{{ tournament }} runs on {% endblocktrans %}
          {% else %}
            {% blocktrans trimmed %}This site runs on {% endblocktrans %}
          {% endif %}
          <span class="emoji">😸</span> Tabbycat
          {% if tabbycat_version %} {{ tabbycat_version }}{% endif %}{% if tabbycat_codename %} ({{ tabbycat_codename }}){% endif %}
        </h6>
        <p>
          Tabbycat is an open-source project for tabbing debating tournaments using two-team formats. It was created by Qi-Shan Lim, Chuan-Zheng Lee</a>, and Philip Belesky.</a>
          Personal or institutional <a href="http://PayPal.Me/tabbycatproject/0aud">donations to the project's developers</a> are much appreciated.
        </p>
      </div>
      <div class="col-md-4">
        <h6>{% blocktrans trimmed %}Still timing debates with the stopwatch app?{% endblocktrans %}</h6>
        <p>
<<<<<<< HEAD
          {% blocktrans trimmed %}
            Using a real debating app makes speaking and adjudicating easier!
            Check out <a href="https://itunes.apple.com/app/apple-store/id1156065589?pt=814172&ct=Tabbycat%20Installs&mt=8">Timekept (for iPhones/iPads)</a>
            or <a href="https://play.google.com/store/apps/details?id=net.czlee.debatekeeper">Debatekeeper (for Android)</a>.
          {% endblocktrans %}
=======
          Using a real debating app makes speaking and adjudicating easier!
          Check out <a href="https://itunes.apple.com/app/apple-store/id1156065589?pt=814172&ct=Tabbycat%20Installs&mt=8">Timekept (for iPhones/iPads)</a>
          or <a href="https://play.google.com/store/apps/details?id=net.czlee.debatekeeper&referrer=utm_source%3Dtabbycat%26utm_medium%3Dfooter">Debatekeeper (for Android)</a>.
>>>>>>> b5e0f8c8
        </p>
      </div>
      <div class="col-md-2">
        <h6>{% blocktrans trimmed %}Need ballots?{% endblocktrans %}</h6>
        <p>
          {% blocktrans trimmed %}
            <a href="http://debatingballot.com" target="_blank">DebatingBallot.com</a> lets you design and print great ballots online.
          {% endblocktrans %}
        </p>
      </div>
    </div>

    <div class="row">
      <div class="col-md-12">
        <ul class="nav navbar-nav">
          <li class="nav-item">
            <a class="nav-link " href="#"><span class="glyphicon glyphicon-console"></span> Github</a>
          </li>
          <li class="nav-item">
            <a class="nav-link " href="http://tabbycat.readthedocs.io/en/latest/"><span class="glyphicon glyphicon-info-sign"></span> Documentation</a>
          </li>
          <li class="nav-item">
            <a class="nav-link " href="#"><span class="glyphicon glyphicon-user"></span> Facebook</a>
          </li>
          <li class="nav-item">
            <a class="nav-link " href="http://tabbycat.readthedocs.io/en/latest/install/heroku.html#installation-the-short-way"><span class="glyphicon glyphicon-open"></span> Set Up A Copy</a>
          </li>
        </ul>
      </div>
    </div>

  </div>
</div><|MERGE_RESOLUTION|>--- conflicted
+++ resolved
@@ -24,17 +24,11 @@
       <div class="col-md-4">
         <h6>{% blocktrans trimmed %}Still timing debates with the stopwatch app?{% endblocktrans %}</h6>
         <p>
-<<<<<<< HEAD
           {% blocktrans trimmed %}
             Using a real debating app makes speaking and adjudicating easier!
             Check out <a href="https://itunes.apple.com/app/apple-store/id1156065589?pt=814172&ct=Tabbycat%20Installs&mt=8">Timekept (for iPhones/iPads)</a>
-            or <a href="https://play.google.com/store/apps/details?id=net.czlee.debatekeeper">Debatekeeper (for Android)</a>.
+            or <a href="https://play.google.com/store/apps/details?id=net.czlee.debatekeeper&referrer=utm_source%3Dtabbycat%26utm_medium%3Dfooter">Debatekeeper (for Android)</a>.
           {% endblocktrans %}
-=======
-          Using a real debating app makes speaking and adjudicating easier!
-          Check out <a href="https://itunes.apple.com/app/apple-store/id1156065589?pt=814172&ct=Tabbycat%20Installs&mt=8">Timekept (for iPhones/iPads)</a>
-          or <a href="https://play.google.com/store/apps/details?id=net.czlee.debatekeeper&referrer=utm_source%3Dtabbycat%26utm_medium%3Dfooter">Debatekeeper (for Android)</a>.
->>>>>>> b5e0f8c8
         </p>
       </div>
       <div class="col-md-2">
