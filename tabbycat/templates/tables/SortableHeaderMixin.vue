<script>
export default {
  props: {
    header: Object,
    sortOrder: String,
    sortKey: String,
  },
  methods: {
    resort: function (key) {
      // Notify the parent table to all rows by this index
      this.$emit('resort', key)
    },
<<<<<<< HEAD
    sortClasses: function(key) {
      var baseCSS = "vue-sort-key d-none d-sm-inline"
=======
    sortClasses: function (key) {
      var baseCSS = 'vue-sort-key '
>>>>>>> a063c9b5
      if (this.sortKey.toLowerCase() === key.toLowerCase()) {
        if (this.sortOrder === 'asc') {
          return baseCSS + 'vue-sort-active sort-by-asc'
        } else {
          return baseCSS + 'vue-sort-active sort-by-desc'
        }
      }
      return baseCSS + 'text-muted'
    }
  },
}
</script><|MERGE_RESOLUTION|>--- conflicted
+++ resolved
@@ -10,13 +10,8 @@
       // Notify the parent table to all rows by this index
       this.$emit('resort', key)
     },
-<<<<<<< HEAD
-    sortClasses: function(key) {
-      var baseCSS = "vue-sort-key d-none d-sm-inline"
-=======
     sortClasses: function (key) {
       var baseCSS = 'vue-sort-key '
->>>>>>> a063c9b5
       if (this.sortKey.toLowerCase() === key.toLowerCase()) {
         if (this.sortOrder === 'asc') {
           return baseCSS + 'vue-sort-active sort-by-asc'
