import json
import logging

from django.contrib import messages
from django.db.models import Q
from django.forms import ModelChoiceField
from django.views.generic.base import TemplateView, View
from django.http import JsonResponse
from django.utils.functional import cached_property
from django.utils.translation import gettext as _, gettext_lazy, ngettext

from actionlog.mixins import LogActionMixin
from actionlog.models import ActionLogEntry
from breakqual.models import BreakCategory
from draw.models import Debate
from participants.models import Adjudicator, Region
from participants.prefetch import populate_feedback_scores
from tournaments.models import Round
from tournaments.mixins import DebateDragAndDropMixin, LegacyDrawForDragAndDropMixin, PanelsDragAndDropMixin, RoundMixin, TournamentMixin
from tournaments.views import BaseSaveDragAndDropDebateJsonView
from utils.misc import ranks_dictionary, redirect_tournament, reverse_tournament
from utils.mixins import AdministratorMixin
from utils.views import BadJsonRequestError, JsonDataResponsePostView, ModelFormSetView

<<<<<<< HEAD
from .allocator import legacy_allocate_adjudicators
=======
from .allocators import (allocate_adjudicators, ConsensusHungarianAllocator,
                         VotingHungarianAllocator)
>>>>>>> c775ed4d
from .conflicts import ConflictsInfo, HistoryInfo
from .models import (AdjudicatorAdjudicatorConflict, AdjudicatorInstitutionConflict,
                     AdjudicatorTeamConflict, DebateAdjudicator, TeamInstitutionConflict)
from .serializers import EditDebateAdjudicatorsDebateSerializer, EditPanelAdjudicatorsPanelSerializer

from utils.misc import reverse_round

logger = logging.getLogger(__name__)


class EditDebateOrPanelAdjudicatorsMixin(AdministratorMixin, TemplateView):

    def get_extra_info(self):
        info = super().get_extra_info()
        # TODO: construct adj score ranges from settings
        info['highlights']['gender'] = [
            {'pk': 'm', 'fields': {'name': _('Male')}},
            {'pk': 'f', 'fields': {'name': _('Female')}},
            {'pk': 'o', 'fields': {'name': _('Other')}},
            {'pk': 'u', 'fields': {'name': _('Unknown')}},
        ]
        info['highlights']['rank'] = ranks_dictionary()
        info['highlights']['region'] = [] # TODO
        info['scoreForVote'] = self.tournament.pref('adj_min_score')
        info['scoreMax'] = self.tournament.pref('adj_max_score')
        info['scoreMin'] = self.tournament.pref('adj_min_voting_score')
        return info

    def get_context_data(self, **kwargs):
        kwargs['vueDebatesOrPanelAdjudicators'] = json.dumps(None)
        return super().get_context_data(**kwargs)


class EditDebateAdjudicatorsView(EditDebateOrPanelAdjudicatorsMixin, DebateDragAndDropMixin):
    template_name = "edit_debate_adjudicators.html"
    page_title = gettext_lazy("Edit Allocation")

    def get_extra_info(self):
        info = super().get_extra_info()
        info['highlights']['break'] = [] # TODO construct adj score ranges from settings
        return info

    def debates_or_panels_factory(self, debates):
        return EditDebateAdjudicatorsDebateSerializer(debates, many=True)


class EditPanelAdjudicatorsView(EditDebateOrPanelAdjudicatorsMixin, PanelsDragAndDropMixin):
    template_name = "edit_panel_adjudicators.html"
    page_title = gettext_lazy("Edit Panels")

    def debates_or_panels_factory(self, panels):
        return EditPanelAdjudicatorsPanelSerializer(panels, many=True)


# ==============================================================================
# Legacy Adjudicator Allocation Views
# ==============================================================================

class LegacyAdjudicatorAllocationMixin(LegacyDrawForDragAndDropMixin, AdministratorMixin):
    """@depracate when legacy drag and drop UIs removed"""

    @cached_property
    def conflicts_and_history(self):
        conflicts = ConflictsInfo(teams=self.tournament.team_set.all(),
            adjudicators=self.tournament.adjudicator_set.all())
        team_conflicts, adj_conflicts = conflicts.serialized_by_participant()
        history = HistoryInfo(self.round)
        team_history, adj_history = history.serialized_by_participant()

        teams_combined = {}
        for team_id, conflicts in team_conflicts.items():
            teams_combined[team_id] = {'clashes': conflicts}
        for team_id, history in team_history.items():
            teams_combined.setdefault(team_id, {})['histories'] = history

        adjs_combined = {}
        for adj_id, conflicts in adj_conflicts.items():
            adjs_combined[adj_id] = {'clashes': conflicts}
        for adj_id, history in adj_history.items():
            adjs_combined.setdefault(adj_id, {})['histories'] = history

        return teams_combined, adjs_combined

    def get_unallocated_adjudicators(self):
        round = self.round
        unused_adj_instances = round.unused_adjudicators().select_related('institution__region')
        populate_feedback_scores(unused_adj_instances)
        unused_adjs = [a.serialize(round) for a in unused_adj_instances]

        _, adj_conflicts = self.conflicts_and_history
        for adj in unused_adjs:
            self.annotate_region_classes(adj)
            adj['conflicts'] = adj_conflicts[adj['id']]

        return json.dumps(unused_adjs)

    def annotate_draw(self, draw, serialised_draw):
        # Need to unique-ify/reorder break categories/regions for consistent CSS

        team_conflicts, adj_conflicts = self.conflicts_and_history

        for debate in serialised_draw:
            for da in debate['debateAdjudicators']:
                da['adjudicator']['conflicts'] = adj_conflicts[da['adjudicator']['id']]
                self.annotate_region_classes(da['adjudicator'])
            for dt in debate['debateTeams']:
                if not dt['team']:
                    continue
                dt['team']['conflicts'] = team_conflicts[dt['team']['id']]

        return super().annotate_draw(draw, serialised_draw)


class LegacyEditAdjudicatorAllocationView(LegacyAdjudicatorAllocationMixin, TemplateView):
    """@depracate when legacy drag and drop UIs removed"""

    template_name = 'legacy_edit_adjudicators.html'
    auto_url = "legacy-adjallocation-auto-allocate"
    save_url = "legacy-adjallocation-save-debate-panel"

    def get_regions_info(self):
        # Need to extract and annotate regions for the allcoation actions key
        all_regions = [r.serialize for r in Region.objects.order_by('id')]
        for i, r in enumerate(all_regions):
            r['class'] = i
        return all_regions

    def get_categories_info(self):
        # Need to extract and annotate categories for the allcoation actions key
        all_bcs = [c.serialize for c in BreakCategory.objects.filter(
            tournament=self.tournament).order_by('id')]
        for i, bc in enumerate(all_bcs):
            bc['class'] = i
        return all_bcs

    def get_round_info(self):
        round_info = super().get_round_info()
        round_info['updateImportanceURL'] = reverse_round('legacy-adjallocation-save-debate-importance', self.round)
        round_info['scoreMin'] = self.tournament.pref('adj_min_score')
        round_info['scoreMax'] = self.tournament.pref('adj_max_score')
        round_info['scoreForVote'] = self.tournament.pref('adj_min_voting_score')
        round_info['allowDuplicateAllocations'] = self.tournament.pref('duplicate_adjs')
        round_info['regions'] = self.get_regions_info()
        round_info['categories'] = self.get_categories_info()
        return round_info

    def get_context_data(self, **kwargs):
        kwargs['vueUnusedAdjudicators'] = self.get_unallocated_adjudicators()
        kwargs['showAllocationIntro'] = self.tournament.pref('show_allocation_intro')
        # This is meant to be shown once only; so we set false if true
        if self.tournament.pref('show_allocation_intro'):
            self.tournament.preferences['ui_options__show_allocation_intro'] = False

        return super().get_context_data(**kwargs)


class LegacyCreateAutoAllocation(LogActionMixin, LegacyAdjudicatorAllocationMixin, JsonDataResponsePostView):
    """@depracate when legacy drag and drop UIs removed"""

    action_log_type = ActionLogEntry.ACTION_TYPE_ADJUDICATORS_AUTO

    def post_data(self):
        round = self.round
        self.log_action()
        if round.draw_status == Round.STATUS_RELEASED:
            info = _("Draw is already released, unrelease draw to redo auto-allocations.")
            logger.warning(info)
            raise BadJsonRequestError(info)
        if round.draw_status != Round.STATUS_CONFIRMED:
            info = _("Draw is not confirmed, confirm draw to run auto-allocations.")
            logger.warning(info)
            raise BadJsonRequestError(info)

        if round.ballots_per_debate == 'per-adj':
            allocator_class = VotingHungarianAllocator
        else:
            allocator_class = ConsensusHungarianAllocator

        legacy_allocate_adjudicators(self.round, allocator_class)
        return {
            'debates': self.get_draw(),
            'unallocatedAdjudicators': self.get_unallocated_adjudicators()
        }


class LegacySaveDebateImportance(AdministratorMixin, RoundMixin, LogActionMixin, View):
    """@depracate when legacy drag and drop UIs removed"""
    action_log_type = ActionLogEntry.ACTION_TYPE_DEBATE_IMPORTANCE_EDIT

    def post(self, request, *args, **kwargs):
        body = self.request.body.decode('utf-8')
        posted_info = json.loads(body)
        priorities = posted_info['priorities']

        for debate_id, priority in priorities.items():
            Debate.objects.filter(pk=debate_id).update(importance=priority)

        self.log_action()
        return JsonResponse(json.dumps(priorities), safe=False)


class LegacySaveDebatePanel(BaseSaveDragAndDropDebateJsonView):
    """@depracate when legacy drag and drop UIs removed"""
    action_log_type = ActionLogEntry.ACTION_TYPE_ADJUDICATORS_SAVE

    def get_moved_item(self, id):
        return Adjudicator.objects.get(pk=id)

    def modify_debate(self, debate, posted_debate):
        posted_debateadjudicators = posted_debate['debateAdjudicators']

        # Delete adjudicators who aren't in the posted information
        adj_ids = [da['adjudicator']['id'] for da in posted_debateadjudicators]
        delete_count, deleted = debate.debateadjudicator_set.exclude(adjudicator_id__in=adj_ids).delete()
        logger.debug("Deleted %d debate adjudicators from [%s]", delete_count, debate.matchup)

        # Check all the adjudicators are part of the tournament
        adjs = Adjudicator.objects.filter(Q(tournament=self.tournament) | Q(tournament__isnull=True), id__in=adj_ids)
        if len(adjs) != len(posted_debateadjudicators):
            raise BadJsonRequestError(_("Not all adjudicators specified are associated with the tournament."))
        adj_name_lookup = {adj.id: adj.name for adj in adjs}  # for debugging messages

        # Update or create positions of adjudicators in debate
        for debateadj in posted_debateadjudicators:
            adj_id = debateadj['adjudicator']['id']
            adjtype = debateadj['position']
            obj, created = DebateAdjudicator.objects.update_or_create(debate=debate,
                    adjudicator_id=adj_id, defaults={'type': adjtype})
            logger.debug("%s debate adjudicator: %s is now %s in [%s]", "Created" if created else "Updated",
                    adj_name_lookup[adj_id], obj.get_type_display(), debate.matchup)

        return debate


# ==============================================================================
# Conflict formset views
# ==============================================================================

class TeamChoiceField(ModelChoiceField):

    def label_from_instance(self, obj):
        return obj.short_name


class BaseAdjudicatorConflictsView(LogActionMixin, AdministratorMixin, TournamentMixin, ModelFormSetView):

    template_name = 'edit_conflicts.html'
    page_emoji = "🔶"

    formset_factory_kwargs = {
        'extra': 10,
        'can_delete': True,
    }

    def get_context_data(self, **kwargs):
        kwargs['save_text'] = self.save_text
        return super().get_context_data(**kwargs)

    def get_success_url(self, *args, **kwargs):
        return reverse_tournament('importer-simple-index', self.tournament)

    def formset_valid(self, formset):
        result = super().formset_valid(formset)
        nsaved = len(self.instances)
        ndeleted = len(formset.deleted_objects)
        self.add_message(nsaved, ndeleted)
        if "add_more" in self.request.POST:
            return redirect_tournament(self.same_view, self.tournament)
        return result


class AdjudicatorTeamConflictsView(BaseAdjudicatorConflictsView):

    action_log_type = ActionLogEntry.ACTION_TYPE_CONFLICTS_ADJ_TEAM_EDIT
    formset_model = AdjudicatorTeamConflict
    page_title = gettext_lazy("Adjudicator-Team Conflicts")
    save_text = gettext_lazy("Save Adjudicator-Team Conflicts")
    same_view = 'adjallocation-conflicts-adj-team'
    formset_factory_kwargs = BaseAdjudicatorConflictsView.formset_factory_kwargs.copy()
    formset_factory_kwargs.update({
        'fields': ('adjudicator', 'team'),
        'field_classes': {'team': TeamChoiceField},
    })

    def get_formset(self):
        formset = super().get_formset()
        all_adjs = self.tournament.adjudicator_set.order_by('name').all()
        all_teams = self.tournament.team_set.order_by('short_name').all()
        for form in formset:
            form.fields['adjudicator'].queryset = all_adjs  # order alphabetically
            form.fields['team'].queryset = all_teams        # order alphabetically
        return formset

    def get_formset_queryset(self):
        return self.formset_model.objects.filter(
            adjudicator__tournament=self.tournament
        ).order_by('adjudicator__name')

    def add_message(self, nsaved, ndeleted):
        if nsaved > 0:
            messages.success(self.request, ngettext(
                "Saved %(count)d adjudicator-team conflict.",
                "Saved %(count)d adjudicator-team conflicts.",
                nsaved,
            ) % {'count': nsaved})
        if ndeleted > 0:
            messages.success(self.request, ngettext(
                "Deleted %(count)d adjudicator-team conflict.",
                "Deleted %(count)d adjudicator-team conflicts.",
                ndeleted,
            ) % {'count': ndeleted})
        if nsaved == 0 and ndeleted == 0:
            messages.success(self.request, _("No changes were made to adjudicator-team conflicts."))


class AdjudicatorAdjudicatorConflictsView(BaseAdjudicatorConflictsView):

    action_log_type = ActionLogEntry.ACTION_TYPE_CONFLICTS_ADJ_ADJ_EDIT
    formset_model = AdjudicatorAdjudicatorConflict
    page_title = gettext_lazy("Adjudicator-Adjudicator Conflicts")
    save_text = gettext_lazy("Save Adjudicator-Adjudicator Conflicts")
    same_view = 'adjallocation-conflicts-adj-adj'
    formset_factory_kwargs = BaseAdjudicatorConflictsView.formset_factory_kwargs.copy()
    formset_factory_kwargs.update({'fields': ('adjudicator1', 'adjudicator2')})

    def get_formset(self):
        formset = super().get_formset()
        all_adjs = self.tournament.adjudicator_set.order_by('name').all()
        for form in formset:
            form.fields['adjudicator1'].queryset = all_adjs  # order alphabetically
            form.fields['adjudicator2'].queryset = all_adjs  # order alphabetically
        return formset

    def get_formset_queryset(self):
        return self.formset_model.objects.filter(
            adjudicator1__tournament=self.tournament
        ).order_by('adjudicator1__name')

    def add_message(self, nsaved, ndeleted):
        if nsaved > 0:
            messages.success(self.request, ngettext(
                "Saved %(count)d adjudicator-adjudicator conflict.",
                "Saved %(count)d adjudicator-adjudicator conflicts.",
                nsaved,
            ) % {'count': nsaved})
        if ndeleted > 0:
            messages.success(self.request, ngettext(
                "Deleted %(count)d adjudicator-adjudicator conflict.",
                "Deleted %(count)d adjudicator-adjudicator conflicts.",
                ndeleted,
            ) % {'count': ndeleted})
        if nsaved == 0 and ndeleted == 0:
            messages.success(self.request, _("No changes were made to adjudicator-adjudicator conflicts."))


class AdjudicatorInstitutionConflictsView(BaseAdjudicatorConflictsView):

    action_log_type = ActionLogEntry.ACTION_TYPE_CONFLICTS_ADJ_INST_EDIT
    formset_model = AdjudicatorInstitutionConflict
    page_title = gettext_lazy("Adjudicator-Institution Conflicts")
    save_text = gettext_lazy("Save Adjudicator-Institution Conflicts")
    same_view = 'adjallocation-conflicts-adj-inst'
    formset_factory_kwargs = BaseAdjudicatorConflictsView.formset_factory_kwargs.copy()
    formset_factory_kwargs.update({'fields': ('adjudicator', 'institution')})

    def get_formset(self):
        formset = super().get_formset()
        all_adjs = self.tournament.adjudicator_set.order_by('name').all()
        for form in formset:
            form.fields['adjudicator'].queryset = all_adjs  # order alphabetically
        return formset

    def get_formset_queryset(self):
        return self.formset_model.objects.filter(
            adjudicator__tournament=self.tournament
        ).order_by('adjudicator__name')

    def add_message(self, nsaved, ndeleted):
        if nsaved > 0:
            messages.success(self.request, ngettext(
                "Saved %(count)d adjudicator-institution conflict.",
                "Saved %(count)d adjudicator-institution conflicts.",
                nsaved,
            ) % {'count': nsaved})
        if ndeleted > 0:
            messages.success(self.request, ngettext(
                "Deleted %(count)d adjudicator-institution conflict.",
                "Deleted %(count)d adjudicator-institution conflicts.",
                ndeleted,
            ) % {'count': ndeleted})
        if nsaved == 0 and ndeleted == 0:
            messages.success(self.request, _("No changes were made to adjudicator-institution conflicts."))


class TeamInstitutionConflictsView(BaseAdjudicatorConflictsView):

    action_log_type = ActionLogEntry.ACTION_TYPE_CONFLICTS_TEAM_INST_EDIT
    formset_model = TeamInstitutionConflict
    page_title = gettext_lazy("Team-Institution Conflicts")
    save_text = gettext_lazy("Save Team-Institution Conflicts")
    same_view = 'adjallocation-conflicts-team-inst'
    formset_factory_kwargs = BaseAdjudicatorConflictsView.formset_factory_kwargs.copy()
    formset_factory_kwargs.update({
        'fields': ('team', 'institution'),
        'field_classes': {'team': TeamChoiceField},
    })

    def get_formset(self):
        formset = super().get_formset()
        all_teams = self.tournament.team_set.order_by('short_name').all()
        for form in formset:
            form.fields['team'].queryset = all_teams  # order alphabetically
        return formset

    def get_formset_queryset(self):
        return self.formset_model.objects.filter(
            team__tournament=self.tournament
        ).order_by('team__short_name')

    def add_message(self, nsaved, ndeleted):
        if nsaved > 0:
            messages.success(self.request, ngettext(
                "Saved %(count)d team-institution conflict.",
                "Saved %(count)d team-institution conflicts.",
                nsaved,
            ) % {'count': nsaved})
        if ndeleted > 0:
            messages.success(self.request, ngettext(
                "Deleted %(count)d team-institution conflict.",
                "Deleted %(count)d team-institution conflicts.",
                ndeleted,
            ) % {'count': ndeleted})
        if nsaved == 0 and ndeleted == 0:
            messages.success(self.request, _("No changes were made to team-institution conflicts."))<|MERGE_RESOLUTION|>--- conflicted
+++ resolved
@@ -22,12 +22,8 @@
 from utils.mixins import AdministratorMixin
 from utils.views import BadJsonRequestError, JsonDataResponsePostView, ModelFormSetView
 
-<<<<<<< HEAD
-from .allocator import legacy_allocate_adjudicators
-=======
-from .allocators import (allocate_adjudicators, ConsensusHungarianAllocator,
+from .allocators import (ConsensusHungarianAllocator, legacy_allocate_adjudicators,
                          VotingHungarianAllocator)
->>>>>>> c775ed4d
 from .conflicts import ConflictsInfo, HistoryInfo
 from .models import (AdjudicatorAdjudicatorConflict, AdjudicatorInstitutionConflict,
                      AdjudicatorTeamConflict, DebateAdjudicator, TeamInstitutionConflict)
