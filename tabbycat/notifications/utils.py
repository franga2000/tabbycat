--- conflicted
+++ resolved
@@ -38,7 +38,6 @@
     return ", ".join(adj_string)
 
 
-<<<<<<< HEAD
 def _check_in_to(pk, to_ids):
     try:
         to_ids.remove(pk)
@@ -51,11 +50,6 @@
     emails = []
     to_ids = {p.id for p in to}
     draw = round.debate_set_with_prefetches(speakers=False).filter(debateadjudicator__adjudicator__in=to)
-=======
-def adjudicator_assignment_email_generator(to, url, round):
-    emails = []
-    draw = round.debate_set_with_prefetches(speakers=False).all()
->>>>>>> cff4366c
     use_codes = use_team_code_names(round.tournament, False)
 
     for debate in draw:
@@ -84,30 +78,10 @@
 
 
 def randomized_url_email_generator(to, url, tournament):
-<<<<<<< HEAD
     return [({'USER': p.name, 'URL': url + p.url_key + '/', 'KEY': p.url_key, 'TOURN': str(tournament)}, p) for p in to]
-=======
-    emails = []
-
-    for instance in tournament.participants:
-        try:
-            to.remove(instance.id)
-        except ValueError:
-            continue
-        url_ind = url + instance.url_key + '/'
-
-        variables = {'USER': instance.name, 'URL': url_ind, 'KEY': instance.url_key, 'TOURN': str(tournament)}
->>>>>>> cff4366c
-
-
-<<<<<<< HEAD
+
+
 def ballots_email_generator(to, debate):  # "to" is unused
-=======
-    return emails
-
-
-def ballots_email_generator(to, debate):
->>>>>>> cff4366c
     emails = []
     tournament = debate.round.tournament
     results = DebateResult(debate.confirmed_ballot)
@@ -150,15 +124,9 @@
 
         return mark_safe(ballot)
 
-<<<<<<< HEAD
-    if isinstance(results, VotingDebateResult):
+    if isinstance(results, DebateResultByAdjudicatorWithScores):
         for adj, ballot in results.scoresheets.items():
             if adj.email is None:  # As "to" is None, must check if eligible email
-=======
-    if isinstance(results, DebateResultByAdjudicatorWithScores):
-        for (adj, ballot) in results.scoresheets.items():
-            if adj.email is None:
->>>>>>> cff4366c
                 continue
 
             context = {'DEBATE': round_name, 'USER': adj.name, 'SCORES': _create_ballot(results, ballot)}
@@ -180,21 +148,12 @@
 
 def standings_email_generator(to, url, round):
     emails = []
-<<<<<<< HEAD
-    to_ids = {p.id for p in to}
-=======
-    teams = round.active_teams.prefetch_related('speaker_set')
-    populate_win_counts(teams)
->>>>>>> cff4366c
+    to_ids = {p.id for p in to}
 
     context = {
         'TOURN': str(round.tournament),
         'ROUND': round.name,
-<<<<<<< HEAD
         'URL': url,
-=======
-        'URL': url if round.tournament.pref('public_team_standings') else "",
->>>>>>> cff4366c
     }
 
     teams = round.active_teams.filter(speaker__in=to).prefetch_related('speaker_set')
@@ -218,11 +177,6 @@
 
 
 def motion_release_email_generator(to, round):
-<<<<<<< HEAD
-=======
-    emails = []
-
->>>>>>> cff4366c
     def _create_motion_list():
         motion_list = "<ul>"
         for motion in round.motion_set.all():
@@ -240,10 +194,7 @@
 
 def team_speaker_email_generator(to, tournament):
     emails = []
-<<<<<<< HEAD
-    to_ids = {p.id for p in to}
-=======
->>>>>>> cff4366c
+    to_ids = {p.id for p in to}
 
     teams = tournament.team_set.filter(speaker__in=to).prefetch_related('speaker_set', 'break_categories').select_related('institution')
     for team in teams:
@@ -272,15 +223,10 @@
 
 def team_draw_email_generator(to, round):
     emails = []
-<<<<<<< HEAD
     to_ids = {p.id for p in to}
     tournament = round.tournament
     draw = round.debate_set_with_prefetches(speakers=True).filter(debateteam__team__speaker__in=to)
     use_codes = use_team_code_names(tournament, False)
-=======
-    draw = round.debate_set_with_prefetches(speakers=True).all()
-    use_codes = use_team_code_names(round.tournament, False)
->>>>>>> cff4366c
 
     for debate in draw:
         matchup = debate.matchup_codes if use_codes else debate.matchup
