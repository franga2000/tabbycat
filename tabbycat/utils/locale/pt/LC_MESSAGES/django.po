--- conflicted
+++ resolved
@@ -1,28 +1,12 @@
-<<<<<<< HEAD
-# Tabbycat translations, utils module
-# Copyright (C) 2018 Tabbycat developers and translators
-# This file is distributed under the same license as the Tabbycat package.
-# Chuan-Zheng Lee <czlee@stanford.edu>, 2018
-#
-#, fuzzy
-=======
->>>>>>> b4fb6dfe
 msgid ""
 msgstr ""
 "Project-Id-Version: tabbycat\n"
 "Report-Msgid-Bugs-To: \n"
 "POT-Creation-Date: 2019-07-21 05:14-0700\n"
-<<<<<<< HEAD
-"PO-Revision-Date: YEAR-MO-DA HO:MI+ZONE\n"
-"Language-Team: Portuguese (https://www.transifex.com/tabbycat-jp/teams/86216/"
-"pt/)\n"
-"Language: pt\n"
-=======
 "PO-Revision-Date: 2019-08-05 03:06\n"
 "Last-Translator: philip_tc\n"
 "Language-Team: Portuguese\n"
 "Language: pt_PT\n"
->>>>>>> b4fb6dfe
 "MIME-Version: 1.0\n"
 "Content-Type: text/plain; charset=UTF-8\n"
 "Content-Transfer-Encoding: 8bit\n"
@@ -331,11 +315,7 @@
 
 #: utils/tables.py:875
 msgid "Elimination"
-<<<<<<< HEAD
-msgstr ""
-=======
 msgstr "Eliminação"
->>>>>>> b4fb6dfe
 
 #: utils/tables.py:878 utils/tables.py:890
 msgid "View Ballot"
@@ -373,25 +353,8 @@
 
 #: utils/templates/database_limit_warning.html:9
 #, python-format
-<<<<<<< HEAD
-msgid ""
-"You're currently using %(nrows)s row in your database. If you haven't "
-"already upgraded your Heroku database to a paid tier, it's limited to a "
-"maximum of 10,000 rows. As you're close to this limit, you should "
-"<strong>not create new tournaments</strong> on this site unless and until "
-"you've <a href=\"https://devcenter.heroku.com/articles/upgrading-heroku-"
-"postgres-databases\">upgraded your database</a> to a paid tier."
-msgid_plural ""
-"You're currently using %(nrows)s rows in your database. If you haven't "
-"already upgraded your Heroku database to a paid tier, it's limited to a "
-"maximum of 10,000 rows. As you're close to this limit, you should "
-"<strong>not create new tournaments</strong> on this site unless and until "
-"you've <a href=\"https://devcenter.heroku.com/articles/upgrading-heroku-"
-"postgres-databases\">upgraded your database</a> to a paid tier."
-=======
 msgid "You're currently using %(nrows)s row in your database. If you haven't already upgraded your Heroku database to a paid tier, it's limited to a maximum of 10,000 rows. As you're close to this limit, you should <strong>not create new tournaments</strong> on this site unless and until you've <a href=\"https://devcenter.heroku.com/articles/upgrading-heroku-postgres-databases\">upgraded your database</a> to a paid tier."
 msgid_plural "You're currently using %(nrows)s rows in your database. If you haven't already upgraded your Heroku database to a paid tier, it's limited to a maximum of 10,000 rows. As you're close to this limit, you should <strong>not create new tournaments</strong> on this site unless and until you've <a href=\"https://devcenter.heroku.com/articles/upgrading-heroku-postgres-databases\">upgraded your database</a> to a paid tier."
->>>>>>> b4fb6dfe
 msgstr[0] ""
 msgstr[1] ""
 
