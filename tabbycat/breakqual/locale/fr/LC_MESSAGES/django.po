--- conflicted
+++ resolved
@@ -3,17 +3,10 @@
 "Project-Id-Version: tabbycat\n"
 "Report-Msgid-Bugs-To: \n"
 "POT-Creation-Date: 2019-07-21 05:14-0700\n"
-<<<<<<< HEAD
-"PO-Revision-Date: YEAR-MO-DA HO:MI+ZONE\n"
-"Last-Translator: Chuan-Zheng Lee <czlee@stanford.edu>, 2018\n"
-"Language-Team: French (https://www.transifex.com/tabbycat/teams/80723/fr/)\n"
-"Language: fr\n"
-=======
 "PO-Revision-Date: 2019-07-27 03:54\n"
 "Last-Translator: philip_tc\n"
 "Language-Team: French\n"
 "Language: fr_FR\n"
->>>>>>> b4fb6dfe
 "MIME-Version: 1.0\n"
 "Content-Type: text/plain; charset=UTF-8\n"
 "Content-Transfer-Encoding: 8bit\n"
@@ -73,50 +66,24 @@
 msgstr "est général"
 
 #: breakqual/models.py:23
-<<<<<<< HEAD
-msgid ""
-"True if most teams eligible for this category, e.g. Open, False otherwise"
-msgstr ""
-"Vrai si la plupart des équipes sont admissibles pour cette catégorie, par "
-"exemple Open, sinon faux"
-=======
 msgid "True if most teams eligible for this category, e.g. Open, False otherwise"
 msgstr "Vrai si la plupart des équipes sont admissibles pour cette catégorie, par exemple Open, sinon faux"
->>>>>>> b4fb6dfe
 
 #: breakqual/models.py:25
 msgid "priority"
 msgstr "priorité"
 
 #: breakqual/models.py:26
-<<<<<<< HEAD
-msgid ""
-"If a team breaks in multiple categories, higher priority numbers take "
-"precedence; teams can break into multiple categories if and only if they all "
-"have the same priority"
-msgstr ""
-"Si une équipe se qualifie en plusieurs catégories, les nombres plus élevés "
-"ont priorité ; équipes peuvent diviser en plusieurs catégories, si et "
-"seulement s'elles ont toutes la même priorité"
-=======
 msgid "If a team breaks in multiple categories, higher priority numbers take precedence; teams can break into multiple categories if and only if they all have the same priority"
 msgstr "Si une équipe se qualifie en plusieurs catégories, les nombres plus élevés ont priorité ; équipes peuvent diviser en plusieurs catégories, si et seulement si elles ont toutes la même priorité"
->>>>>>> b4fb6dfe
 
 #: breakqual/models.py:30
 msgid "limit"
 msgstr "limite"
 
 #: breakqual/models.py:31
-<<<<<<< HEAD
-msgid ""
-"At most this many teams will be shown on the public tab for this category, "
-"or use 0 for no limit"
-msgstr ""
-=======
 msgid "At most this many teams will be shown on the public tab for this category, or use 0 for no limit"
 msgstr "Au plus, ce montant d’équipes seront montrées sur le classement public de cette catégorie, ou 0 pour aucune limite"
->>>>>>> b4fb6dfe
 
 #: breakqual/models.py:34
 msgid "Standard"
@@ -135,15 +102,8 @@
 msgstr "AIDA 2016 (Australs)"
 
 #: breakqual/models.py:38
-<<<<<<< HEAD
-#, fuzzy
-#| msgid "AIDA 2016 (Australs)"
-msgid "AIDA 2019 (Australs, Dynamic Cap)"
-msgstr "AIDA 2016 (Australs)"
-=======
 msgid "AIDA 2019 (Australs, Dynamic Cap)"
 msgstr "AIDA 2019 (Australs, limite dynamique)"
->>>>>>> b4fb6dfe
 
 #: breakqual/models.py:39
 msgid "WADL division winners first"
@@ -158,17 +118,8 @@
 msgstr "règle"
 
 #: breakqual/models.py:45
-<<<<<<< HEAD
-msgid ""
-"Rule for how the break is calculated (most tournaments should use \"Standard"
-"\")"
-msgstr ""
-"Règle pour le calcul de la qualification (la plupart des tournois devraient "
-"utiliser « Standard »)"
-=======
 msgid "Rule for how the break is calculated (most tournaments should use \"Standard\")"
 msgstr "Règle pour le calcul de la qualification (la plupart des tournois devraient utiliser « Standard »)"
->>>>>>> b4fb6dfe
 
 #: breakqual/models.py:48 breakqual/models.py:105
 msgid "breaking teams"
@@ -348,15 +299,8 @@
 msgstr "Il y a <strong>%(count)s équipes éligibles</strong> pour cette catégorie. Voulez-vous en ajouter plus&nbsp;?"
 
 #: breakqual/templates/breakqual_subnav.html:5
-<<<<<<< HEAD
-#, fuzzy
-#| msgid "Breaks Overview"
-msgid "Overview"
-msgstr "Aperçu des qualifications"
-=======
 msgid "Overview"
 msgstr "Vue d’ensemble"
->>>>>>> b4fb6dfe
 
 #: breakqual/templates/breakqual_subnav.html:15
 msgid "Adjudicators' Break"
@@ -429,20 +373,6 @@
 #: breakqual/views.py:260
 #, python-format
 msgid "%s Speakers"
-<<<<<<< HEAD
-msgstr ""
-
-#: breakqual/views.py:263
-#, python-format
-msgid ""
-"Team has %(nspeakers)s speaker with the %(category)s speaker category "
-"assigned"
-msgid_plural ""
-"Team has %(nspeakers)s speakers with the %(category)s speaker category "
-"assigned"
-msgstr[0] ""
-msgstr[1] ""
-=======
 msgstr "%s Orateurs"
 
 #: breakqual/views.py:263
@@ -451,4 +381,3 @@
 msgid_plural "Team has %(nspeakers)s speakers with the %(category)s speaker category assigned"
 msgstr[0] "Équipe a %(nspeakers)s orateur avec la catégorie d'orateur %(category)s assigné"
 msgstr[1] "Équipe a %(nspeakers)s orateurs avec la catégorie d'orateur %(category)s assigné"
->>>>>>> b4fb6dfe
