--- conflicted
+++ resolved
@@ -2,19 +2,11 @@
 msgstr ""
 "Project-Id-Version: tabbycat\n"
 "Report-Msgid-Bugs-To: \n"
-<<<<<<< HEAD
-"POT-Creation-Date: 2019-07-21 05:14-0700\n"
-"PO-Revision-Date: YEAR-MO-DA HO:MI+ZONE\n"
-"Last-Translator: FULL NAME <EMAIL@ADDRESS>\n"
-"Language-Team: LANGUAGE <LL@li.org>\n"
-"Language: \n"
-=======
 "POT-Creation-Date: 2018-08-25 22:17+0200\n"
 "PO-Revision-Date: 2019-07-11 23:48\n"
 "Last-Translator: philip_tc\n"
 "Language-Team: English\n"
 "Language: en_US\n"
->>>>>>> b4fb6dfe
 "MIME-Version: 1.0\n"
 "Content-Type: text/plain; charset=UTF-8\n"
 "Content-Transfer-Encoding: 8bit\n"
@@ -138,18 +130,11 @@
 msgstr ""
 
 #: printing/templates/randomised_url_sheets.html:13
-<<<<<<< HEAD
-msgid ""
-"This page is designed to be printed as double sided A4 sheets, with the "
-"outside facing side showing the participant name and the inside facing side "
-"showing the URL. Use CTRL-P to print; for best results use Chrome."
-=======
 msgid "\n"
 "    This page is designed to be printed as double sided A4 sheets, with the\n"
 "    outside facing side showing the participant name and the inside facing side\n"
 "    showing the URL. Use CTRL-P to print; for best results use Chrome.\n"
 "    "
->>>>>>> b4fb6dfe
 msgstr ""
 
 #: printing/templates/randomised_url_sheets.html:27
@@ -159,16 +144,10 @@
 msgstr ""
 
 #: printing/templates/randomised_url_sheets.html:38
-<<<<<<< HEAD
-msgid ""
-"Please bookmark the following URL, you will use it to submit forms "
-"throughout the tournament:"
-=======
 msgid "\n"
 "      Please bookmark the following URL, you will use it to submit forms\n"
 "      throughout the tournament:\n"
 "      "
->>>>>>> b4fb6dfe
 msgstr ""
 
 #: printing/templates/room_sheets_view.html:6
@@ -218,14 +197,8 @@
 msgid "Edit Motion(s)"
 msgstr ""
 
-<<<<<<< HEAD
-#: printing/templates/scoresheet_list.html:32
-msgid ""
-"There are no scoresheets available — perhaps the round has not been drawn?"
-=======
 #: printing/templates/scoresheet_list.html:23
 msgid "There are no scoresheets available — perhaps the round has not been drawn?"
->>>>>>> b4fb6dfe
 msgstr ""
 
 #: printing/templates/scoresheet_list.html:39
