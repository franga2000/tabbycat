--- conflicted
+++ resolved
@@ -11,8 +11,6 @@
     {% blocktrans trimmed %}
       There are <a href="https://tabbycat.readthedocs.io/en/stable/use/importing-data.html" target="_blank">several ways to import data into Tabbycat</a>. Which one is best depends on the size of your tournament and your technical background. This <strong>simple importer</strong> is the easiest to use and works well for small- and medium-sized tournaments.
     {% endblocktrans %}
-<<<<<<< HEAD
-=======
   </p>
 </div>
 
@@ -56,7 +54,6 @@
         </a>
       </li>
     </ul>
->>>>>>> d362c39f
   </div>
 </div>
 
