--- conflicted
+++ resolved
@@ -16,12 +16,7 @@
     ('Triple-Octofinals', 'TOF'),
 ]
 
-<<<<<<< HEAD
-
 SIDE_NAMES = {
-=======
-POSITION_NAMES = {
->>>>>>> 33dc9477
     'aff-neg': {
         "aff_full": ugettext_lazy("affirmative"),
         "neg_full": ugettext_lazy("negative"),
