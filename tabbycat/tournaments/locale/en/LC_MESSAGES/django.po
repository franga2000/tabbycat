msgid ""
msgstr ""
"Project-Id-Version: tabbycat\n"
"Report-Msgid-Bugs-To: \n"
<<<<<<< HEAD
"POT-Creation-Date: 2019-07-21 05:14-0700\n"
"PO-Revision-Date: YEAR-MO-DA HO:MI+ZONE\n"
"Last-Translator: FULL NAME <EMAIL@ADDRESS>\n"
"Language-Team: LANGUAGE <LL@li.org>\n"
"Language: \n"
=======
"POT-Creation-Date: 2018-08-25 22:17+0200\n"
"PO-Revision-Date: 2019-07-11 23:48\n"
"Last-Translator: philip_tc\n"
"Language-Team: English\n"
"Language: en_US\n"
>>>>>>> b4fb6dfe
"MIME-Version: 1.0\n"
"Content-Type: text/plain; charset=UTF-8\n"
"Content-Transfer-Encoding: 8bit\n"
"Plural-Forms: nplurals=2; plural=(n != 1);\n"
"X-Generator: crowdin.com\n"
"X-Crowdin-Project: tabbycat\n"
"X-Crowdin-Language: en\n"
"X-Crowdin-File: /develop/tabbycat/tournaments/locale/en/LC_MESSAGES/django.po\n"

#: tournaments/apps.py:7
msgid "Tournaments"
msgstr ""

#: tournaments/forms.py:28
msgid "Number of preliminary rounds"
msgstr ""

#: tournaments/forms.py:33
msgid "Number of teams in the open break"
msgstr ""

#: tournaments/forms.py:34
msgid "Leave blank if there are no break rounds."
msgstr ""

#: tournaments/forms.py:40
msgid "Did you agree with their decision?"
msgstr ""

#: tournaments/forms.py:40
msgid "Agree?"
msgstr ""

#: tournaments/forms.py:46
msgid "Comments"
msgstr ""

#. Translators: This is the name given to the 'Open Break'.
#: tournaments/forms.py:60
msgid "Open"
msgstr ""

#: tournaments/forms.py:85
msgid "Format Configuration"
msgstr ""

#: tournaments/forms.py:86
msgid "Apply a standard set of settings to match a common debate format"
msgstr ""

#: tournaments/forms.py:90
msgid "Public Configuration"
msgstr ""

<<<<<<< HEAD
#: tournaments/forms.py:91
msgid ""
"Show non-sensitive information on the public-facing side of this site, like "
"draws (once released) and the motions of previous rounds"
msgstr ""

#: tournaments/forms.py:97
msgid ""
"<strong>Tabulation:</strong> [list tabulation staff here]<br /"
"><strong>Organisation:</strong> [list organising committee members here]<br /"
"><strong>Adjudication:</strong> [list chief adjudicators here]"
=======
#: tournaments/forms.py:88
msgid "Show non-sensitive information on the public-facing side of this site, like draws (once released) and the motions of previous rounds"
msgstr ""

#: tournaments/forms.py:94
msgid "<strong>Tabulation:</strong> [list tabulation staff here]<br /><strong>Organisation:</strong> [list organising committee members here]<br /><strong>Adjudication:</strong> [list chief adjudicators here]"
>>>>>>> b4fb6dfe
msgstr ""

#: tournaments/forms.py:191
msgid "Current preliminary round"
msgstr ""

#: tournaments/forms.py:192
msgid "All preliminary rounds have been completed"
msgstr ""

#: tournaments/forms.py:204
#, python-format
msgid ""
"Current elimination round in <strong>%(category)s</strong> <em>(only if all "
"preliminary rounds have been completed)</em>"
msgstr ""

#: tournaments/forms.py:210
#, python-format
msgid "All elimination rounds in %(category)s have been completed"
msgstr ""

#: tournaments/forms.py:222
msgid "If the current round is a preliminary round, this field must be blank."
msgstr ""

#: tournaments/forms.py:228
msgid "If all preliminary rounds have been completed, this field is required."
msgstr ""

#: tournaments/mixins.py:112
#, python-format
msgid ""
"You've been redirected to this page because tournament %(tournament_name)s "
"has no rounds.Please create some before returning to the admin site"
msgstr ""

#: tournaments/mixins.py:120
#, python-format
<<<<<<< HEAD
msgid ""
"There's a problem with the data for the tournament %(tournament_name)s. "
"Please contact a tab director and ask them to investigate."
msgstr ""

#: tournaments/mixins.py:132
msgid ""
"You've been redirected to this page because of a problem with how teams are "
"assigned to sides in a debate."
msgstr ""

#: tournaments/mixins.py:139
msgid ""
"There's a problem with how teams are assigned to sides in a debate. The tab "
"director will need to resolve this issue."
=======
msgid "There's a problem with the data for the tournament %(tournament_name)s. Please contact a tab director and ask them to set its current round."
msgstr ""

#: tournaments/mixins.py:114
msgid "You've been redirected to this page because of a problem with how teams are assigned to sides in a debate."
msgstr ""

#: tournaments/mixins.py:119
msgid "There's a problem with how teams are assigned to sides in a debate. The tab director will need to resolve this issue."
>>>>>>> b4fb6dfe
msgstr ""

#: tournaments/mixins.py:234
#, python-format
msgid "for %(round)s"
msgstr ""

<<<<<<< HEAD
#: tournaments/mixins.py:433
msgid "Return to Draw"
msgstr ""

#: tournaments/models.py:26
msgid ""
"You can't use this as a tournament slug, because it's reserved for a "
"Tabbycat system URL. Please try another one."
=======
#: tournaments/models.py:27
msgid "You can't use this as a tournament slug, because it's reserved for a Tabbycat system URL. Please try another one."
>>>>>>> b4fb6dfe
msgstr ""

#: tournaments/models.py:33 tournaments/models.py:331
msgid "name"
msgstr ""

<<<<<<< HEAD
#: tournaments/models.py:34
msgid ""
"The full name, e.g. \"Australasian Intervarsity Debating Championships 2016\""
=======
#: tournaments/models.py:35
msgid "The full name, e.g. \"Australasian Intervarsity Debating Championships 2016\""
>>>>>>> b4fb6dfe
msgstr ""

#: tournaments/models.py:36
msgid "short name"
msgstr ""

#: tournaments/models.py:37
msgid "The name used in the menu, e.g. \"Australs 2016\""
msgstr ""

#: tournaments/models.py:39 tournaments/models.py:325
msgid "sequence number"
msgstr ""

<<<<<<< HEAD
#: tournaments/models.py:40
msgid ""
"A number that determines the relative order in which tournaments are "
"displayed on the homepage."
=======
#: tournaments/models.py:41
msgid "A number that determines the relative order in which tournaments are displayed on the homepage."
>>>>>>> b4fb6dfe
msgstr ""

#: tournaments/models.py:42
msgid "slug"
msgstr ""

<<<<<<< HEAD
#: tournaments/models.py:43
msgid ""
"The sub-URL of the tournament, cannot have spaces, e.g. \"australs2016\""
msgstr ""

#: tournaments/models.py:44
=======
#: tournaments/models.py:44
msgid "The sub-URL of the tournament, cannot have spaces, e.g. \"australs2016\""
msgstr ""

#: tournaments/models.py:46
msgid "current round"
msgstr ""

#: tournaments/models.py:47
msgid "Must be set for the tournament to start! (Set after rounds are inputted)"
msgstr ""

#: tournaments/models.py:48
>>>>>>> b4fb6dfe
msgid "active"
msgstr ""

#: tournaments/models.py:47 tournaments/models.py:324
msgid "tournament"
msgstr ""

#: tournaments/models.py:48
msgid "tournaments"
msgstr ""

#. Translators: These are choices for the type of draw a round should have.
#: tournaments/models.py:301
msgid "Random"
msgstr ""

#: tournaments/models.py:302
msgid "Manual"
msgstr ""

#: tournaments/models.py:303
msgid "Round-robin"
msgstr ""

#: tournaments/models.py:304
msgid "Power-paired"
msgstr ""

#: tournaments/models.py:305 tournaments/models.py:310
msgid "Elimination"
msgstr ""

#: tournaments/models.py:309
msgid "Preliminary"
msgstr ""

#. Translators: These are choices for the status of the draw for a round.
#: tournaments/models.py:317
msgid "None"
msgstr ""

#: tournaments/models.py:318
msgid "Draft"
msgstr ""

#: tournaments/models.py:319
msgid "Confirmed"
msgstr ""

#: tournaments/models.py:320
msgid "Released"
msgstr ""

<<<<<<< HEAD
#: tournaments/models.py:326
msgid ""
"A number that determines the order of the round, should count consecutively "
"from 1 for the first round"
=======
#: tournaments/models.py:261
msgid "A number that determines the order of the round, should count consecutively from 1 for the first round"
>>>>>>> b4fb6dfe
msgstr ""

#: tournaments/models.py:328
msgid "completed"
msgstr ""

#: tournaments/models.py:329
msgid ""
"True if the round is over, which normally means all results have been "
"entered and confirmed"
msgstr ""

#: tournaments/models.py:331
msgid "e.g. \"Round 1\""
msgstr ""

#: tournaments/models.py:332
msgid "abbreviation"
msgstr ""

#: tournaments/models.py:332
msgid "e.g. \"R1\""
msgstr ""

#: tournaments/models.py:334
msgid "stage"
msgstr ""

#: tournaments/models.py:335
msgid "Preliminary = inrounds, elimination = outrounds"
msgstr ""

#: tournaments/models.py:337
msgid "draw type"
msgstr ""

#: tournaments/models.py:338
msgid "Which draw method to use"
msgstr ""

#: tournaments/models.py:341
msgid "break category"
msgstr ""

#: tournaments/models.py:342
msgid "If elimination round, which break category"
msgstr ""

#: tournaments/models.py:345
msgid "draw status"
msgstr ""

#: tournaments/models.py:346
msgid "The status of this round's draw"
msgstr ""

#: tournaments/models.py:349
msgid "feedback weight"
msgstr ""

#: tournaments/models.py:351
#, no-python-format
msgid "The extent to which each adjudicator's overall score depends on feedback vs their test score. At 0, it is 100% drawn from their test score, at 1 it is 100% drawn from feedback."
msgstr ""

#. Translators: A silent round is a round for which results are not disclosed once the round is over.
#: tournaments/models.py:354
msgid "silent"
msgstr ""

<<<<<<< HEAD
#: tournaments/models.py:355
msgid ""
"If marked silent, information about this round (such as its results) will "
"not be shown publicly."
=======
#: tournaments/models.py:286
msgid "If marked silent, information about this round (such as its results) will not be shown publicly."
>>>>>>> b4fb6dfe
msgstr ""

#: tournaments/models.py:357
msgid "motions released"
msgstr ""

<<<<<<< HEAD
#: tournaments/models.py:358
msgid ""
"Whether motions will appear on the public website, assuming that feature is "
"turned on"
=======
#: tournaments/models.py:289
msgid "Whether motions will appear on the public website, assuming that feature is turned on"
>>>>>>> b4fb6dfe
msgstr ""

#: tournaments/models.py:359
msgid "starts at"
msgstr ""

#: tournaments/models.py:362
msgid "round"
msgstr ""

#: tournaments/models.py:363
msgid "rounds"
msgstr ""

<<<<<<< HEAD
#: tournaments/models.py:376
msgid ""
"A round in the elimination stage must have its draw type set to \"Elimination"
"\"."
msgstr ""

#: tournaments/models.py:379
msgid ""
"A round in the preliminary stage cannot have its draw type set to "
"\"Elimination\"."
=======
#: tournaments/models.py:307
msgid "A round in the elimination stage must have its draw type set to \"Elimination\"."
msgstr ""

#: tournaments/models.py:310
msgid "A round in the preliminary stage cannot have its draw type set to \"Elimination\"."
>>>>>>> b4fb6dfe
msgstr ""

#: tournaments/models.py:384
msgid "Elimination rounds must have a break category."
msgstr ""

<<<<<<< HEAD
=======
#: tournaments/templates/admin/tournaments/tournament/change_form.html:11
#, python-format
msgid "Looking for the welcome message? That's been moved to the tournament configuration, under <a href=\"%(features_url)s\">Public Features</a>."
msgstr ""

#: tournaments/templates/admin/tournaments/tournament/change_form.html:15
msgid "Looking for the welcome message? That's moved to the tournament configuration, under Public Features."
msgstr ""

>>>>>>> b4fb6dfe
#: tournaments/templates/assistant_tournament_index.html:4
msgid "Dashboard"
msgstr ""

#: tournaments/templates/assistant_tournament_index.html:5
msgid "Overview"
msgstr ""

#: tournaments/templates/assistant_tournament_index.html:8
#, python-format
msgid "current round: %(round_name)s, status: %(round_status)s"
msgstr ""

#: tournaments/templates/blank_site_start.html:7
msgid "Welcome to Tabbycat"
msgstr ""

#: tournaments/templates/blank_site_start.html:20
msgid "Welcome to Tabbycat!"
msgstr ""

#: tournaments/templates/blank_site_start.html:23
msgid "To get started, you'll need to create the first user account. This account is a \"superuser\" account: it will be able to edit anything on the site. Therefore, you should use a strong password."
msgstr ""

#: tournaments/templates/blank_site_start.html:28
msgid "You can only create this account once, but if you like, you can change the username and password after it's created, or add new superusers afterwards."
msgstr ""

#: tournaments/templates/blank_site_start.html:32
msgid "The e-mail address is used for password resets. You don't have to provide one, but if you don't, you won't be able to reset your password if you forget it."
msgstr ""

#: tournaments/templates/blank_site_start.html:40
msgid "Create Account"
msgstr ""

#: tournaments/templates/configure_tournament.html:5
#, python-format
msgid "Configure Tournament %(tournament_name)s"
msgstr ""

#: tournaments/templates/configure_tournament.html:9
#: tournaments/templates/create_tournament.html:5
msgid "Tabbycat"
msgstr ""

#: tournaments/templates/configure_tournament.html:20
msgid "To finish creating your tournament select a basic configuration options. Note that these can always be changed later (and with more precise control) if needed."
msgstr ""

#: tournaments/templates/configure_tournament.html:25
msgid "Configure Tournament"
msgstr ""

#: tournaments/templates/create_tournament.html:4
msgid "Create New Tournament"
msgstr ""

#: tournaments/templates/create_tournament.html:15
#, python-format
msgid "Tabbycat is free to use for non-profit and non-fundraising tournaments (although donations are encouraged). If your tournament is run for profit or for fundraising, please note that there is a <a href=\"%(donations_url)s\">required payment</a>. For more details, see the <a href=\"http://tabbycat.readthedocs.io/en/stable/about/licence.html\"> Tabbycat licence agreement</a>."
msgstr ""

#: tournaments/templates/create_tournament.html:27
msgid "Just trying out Tabbycat?"
msgstr ""

<<<<<<< HEAD
#: tournaments/templates/create_tournament.html:28
msgid ""
"If you're learning or playing around with Tabbycat, it's easiest to create a "
"demo tournament that is prepopulated with a fake (but typical) set of teams, "
"adjudicators, venues, and the like. You can then delete this demo tournament "
"later on, or deploy a new instance for your real tournament."
=======
#: tournaments/templates/create_tournament.html:24
msgid "If you're learning or playing around with Tabbycat, it's easiest to create a demo tournament that is prepopulated with a fake (but typical) set of teams, adjudicators, venues, and the like. You can then delete this demo tournament later on, or deploy a new instance for your real tournament."
>>>>>>> b4fb6dfe
msgstr ""

#: tournaments/templates/create_tournament.html:42
#, python-format
msgid "Load %(name)s"
msgstr ""

<<<<<<< HEAD
#: tournaments/templates/create_tournament.html:49
msgid ""
"You already have a tournament set up using this data set. Reloading the data "
"will delete <strong>all data</strong> from that tourament."
=======
#: tournaments/templates/create_tournament.html:45
msgid "You already have a tournament set up using this data set. Reloading the data will delete <strong>all data</strong> from that tourament."
>>>>>>> b4fb6dfe
msgstr ""

#: tournaments/templates/create_tournament.html:69
msgid "Create Tournament"
msgstr ""

#: tournaments/templates/create_tournament.html:70
msgid "Cancel and go back to the site home page"
msgstr ""

#: tournaments/templates/donations.html:4
#: tournaments/templates/donations.html:5
msgctxt "title"
msgid "Donate to Tabbycat"
msgstr ""

#: tournaments/templates/donations.html:11
msgid "Tabbycat is a volunteer effort. Since 2012, its maintainers have spent thousands of hours working on it."
msgstr ""

#: tournaments/templates/donations.html:17
msgid "Donating to Tabbycat helps the maintainers to meet recurring costs and justify our ongoing contributions in responding to support enquiries, keeping the software up to date, fixing bugs, and developing new features."
msgstr ""

#: tournaments/templates/donations.html:24
msgid "We suggest that tournaments budget for a donation of A$1 (Australian dollar) per team. For tournaments run for fundraising or for profit, whether partly or solely, this payment is <strong>required</strong> and your licence to use Tabbycat is conditional upon it. General donations from individuals or organisations are of course also much appreciated."
msgstr ""

#: tournaments/templates/donations.html:34
#, python-format
msgid "Our suggested donation from %(tournament)s, based on its size, is <strong>A$%(nteams)s</strong>. The easiest way to donate is <a href=\"http://PayPal.Me/tabbycatproject/%(nteams)saud\">via Paypal</a>, but please don’t hesitate to <a href=\"http://tabbycat.readthedocs.io/en/stable/about/support.html#email\">email us</a> if other methods would work better for you. Also, feel free to get in touch if you require an invoice or receipt for the payment."
msgstr ""

#: tournaments/templates/donations.html:46
msgid "The easiest way to donate is <a href=\"http://PayPal.Me/tabbycatproject/0aud\">via Paypal</a>. Please <a href=\"http://tabbycat.readthedocs.io/en/stable/about/support.html\">contact us</a> if you require other options."
msgstr ""

#: tournaments/templates/fix_debate_teams.html:6
msgid "Debate Team Missing"
msgstr ""

#: tournaments/templates/fix_debate_teams.html:16
msgid "Tabbycat always requires that, in every debate, one and only one team is assigned to each side. When that is not the case, this error occurs. Usually, this is the result of debates having been manually edited."
msgstr ""

#: tournaments/templates/fix_debate_teams.html:24
msgid "A list of offending debates is presented below. To fix them, you'll need to do the following:"
msgstr ""

#. Translators: This is in a list of instructions.
#: tournaments/templates/fix_debate_teams.html:33
msgid "Click the <strong>Fix this debate</strong> button for that debate."
msgstr ""

#. Translators: This is in a list of instructions.
#: tournaments/templates/fix_debate_teams.html:39
msgid "Ensure that every <strong>side</strong> that should be present in the debate is present and has a <strong>team</strong> assigned. If a team is missing, find an empty row and use the magnifying glass to select a team. Then set the new team's <strong>side</strong> accordingly."
msgstr ""

#. Translators: This is in a list of instructions.
#: tournaments/templates/fix_debate_teams.html:48
msgid "Ensure that no <strong>side</strong> appears more than once in the debate."
msgstr ""

#. Translators: This is in a list of instructions.
#: tournaments/templates/fix_debate_teams.html:55
msgid "<strong>Save</strong> the changes."
msgstr ""

#: tournaments/templates/fix_debate_teams.html:62
msgid "Once you've fixed all the debates, you should then be able to return to whatever page you were originally on without the error reoccurring."
msgstr ""

#: tournaments/templates/fix_debate_teams.html:68
#, python-format
msgid "You can also see all the debates in the <a href=\"%(edit_debates_url)s\" target=\"_blank\">Debates section of the Edit Database Area</a>."
msgstr ""

#: tournaments/templates/fix_debate_teams.html:82
msgid "Debate ID"
msgstr ""

#: tournaments/templates/fix_debate_teams.html:85
#, python-format
msgid "Team(s) on %(side_name)s"
msgstr ""

#: tournaments/templates/fix_debate_teams.html:90
msgid "Link to fix this debate"
msgstr ""

#: tournaments/templates/fix_debate_teams.html:101
msgid "No teams"
msgstr ""

#: tournaments/templates/fix_debate_teams.html:109
msgid "Multiple teams"
msgstr ""

#: tournaments/templates/fix_debate_teams.html:120
msgctxt "button label"
msgid "Fix this debate"
msgstr ""

#: tournaments/templates/fix_debate_teams.html:127
msgid "It looks like all debates are in good shape!"
msgstr ""

#: tournaments/templates/fix_debate_teams.html:128
msgid "If you keep getting redirected to this page and you're not sure why, please contact the developers of Tabbycat."
msgstr ""

#: tournaments/templates/public_tournament_index.html:5
#: tournaments/templates/public_tournament_index.html:9
#, python-format
msgid "Welcome to %(tournament_name)s"
msgstr ""

#: tournaments/templates/public_tournament_index.html:18
msgid "There is currently no public information available for this tournament."
msgstr ""

#: tournaments/templates/public_tournament_index.html:36
msgid "Team Tab"
msgstr ""

#: tournaments/templates/public_tournament_index.html:43
#, python-format
msgid "%(category_name)s Team Tab"
msgstr ""

#: tournaments/templates/public_tournament_index.html:52
msgid "Speaker Tab"
msgstr ""

#: tournaments/templates/public_tournament_index.html:60
#, python-format
msgid "%(category_name)s Speaker Tab"
msgstr ""

#: tournaments/templates/public_tournament_index.html:70
msgid "Replies Tab"
msgstr ""

#: tournaments/templates/public_tournament_index.html:76
msgid "Adjudicator Tab"
msgstr ""

#: tournaments/templates/public_tournament_index.html:82
msgid "Motions Tab"
msgstr ""

#: tournaments/templates/public_tournament_index.html:88
#: tournaments/templates/public_tournament_index.html:141
msgid "Sides"
msgstr ""

#: tournaments/templates/public_tournament_index.html:97
#: tournaments/templates/public_tournament_index.html:207
#, python-format
msgid "Draw for %(round_name)s"
msgstr ""

#: tournaments/templates/public_tournament_index.html:101
msgid "Draws for Current Rounds"
msgstr ""

#: tournaments/templates/public_tournament_index.html:106
#, python-format
msgid "%(round_name)s's draw has yet to be released"
msgstr ""

#: tournaments/templates/public_tournament_index.html:110
msgid "The draw for the next round has yet to be released"
msgstr ""

#: tournaments/templates/public_tournament_index.html:117
msgid "Check-Ins"
msgstr ""

#: tournaments/templates/public_tournament_index.html:123
msgid "Results"
msgstr ""

#: tournaments/templates/public_tournament_index.html:129
msgid "Divisions"
msgstr ""

#: tournaments/templates/public_tournament_index.html:135
msgid "Motions"
msgstr ""

#: tournaments/templates/public_tournament_index.html:147
msgid "Team Standings"
msgstr ""

#: tournaments/templates/public_tournament_index.html:154
#, python-format
msgid "%(category_name)s Break"
msgstr ""

#: tournaments/templates/public_tournament_index.html:163
msgid "Breaking Adjudicators"
msgstr ""

#: tournaments/templates/public_tournament_index.html:169
msgid "Diversity"
msgstr ""

#: tournaments/templates/public_tournament_index.html:175
msgid "Participants"
msgstr ""

#: tournaments/templates/public_tournament_index.html:181
msgid "Institutions"
msgstr ""

#: tournaments/templates/public_tournament_index.html:187
msgid "Feedback Progress"
msgstr ""

#: tournaments/templates/public_tournament_index.html:193
msgid "Enter Ballot"
msgstr ""

#: tournaments/templates/public_tournament_index.html:199
msgid "Enter Feedback"
msgstr ""

#: tournaments/templates/public_tournament_index.html:215
msgid "View All Draws"
msgstr ""

#: tournaments/templates/public_tournament_index.html:226
msgid "Tournament Staff"
msgstr ""

#: tournaments/templates/round_complete_check.html:4
#: tournaments/templates/round_complete_check.html:6
msgid "Confirm Round Completion"
msgstr ""

#: tournaments/templates/round_complete_check.html:8
#, python-format
msgid "for %(name)s"
msgstr ""

#: tournaments/templates/round_complete_check.html:13
msgid "Enter Results"
msgstr ""

#: tournaments/templates/round_complete_check.html:18
msgid "Emails have already been sent."
msgstr ""

#: tournaments/templates/round_complete_check.html:23
msgid "Email Team Wins/Losses"
msgstr ""

#: tournaments/templates/round_complete_check.html:25
msgid "Email Team Points"
msgstr ""

#: tournaments/templates/round_complete_check.html:34
#, python-format
msgid "Mark %(round_name)s as Completed"
msgstr ""

#: tournaments/templates/round_complete_check.html:41
#, python-format
msgid "Mark %(round_name)s as Completed Anyway"
msgstr ""

#: tournaments/templates/round_complete_check.html:50
#, python-format
msgid "Go to %(round_name)s"
msgstr ""

#: tournaments/templates/round_complete_check.html:62
#, python-format
msgid "%(round_name)s has already been marked as completed!"
msgstr ""

#: tournaments/templates/round_complete_check.html:67
#, python-format
msgid ""
"The following prior round has not yet been completed: "
"%(prior_rounds_not_completed)s. You should complete it before marking this "
"round as completed."
msgid_plural ""
"The following prior rounds have not yet been completed: "
"%(prior_rounds_not_completed)s. You should complete those before marking "
"this round as completed."
msgstr[0] ""
msgstr[1] ""

#: tournaments/templates/round_complete_check.html:77
#, python-format
msgid "All ballots from %(round_name)s are confirmed. You should be good to go!"
msgstr ""

#: tournaments/templates/round_complete_check.html:83
#, python-format
msgid "There is still %(num_unconfirmed)s ballot that is not confirmed. You should <strong>not</strong> proceed to the next round until all ballots are confirmed."
msgid_plural "There are still %(num_unconfirmed)s ballots that are not confirmed. You should <strong>not</strong> proceed to the next round until all ballots are confirmed."
msgstr[0] ""
msgstr[1] ""

#: tournaments/templates/round_complete_check.html:98
#, python-format
<<<<<<< HEAD
msgid ""
"The \"show public results\" setting is on and this round is marked as a "
"<strong>silent</strong> round, so results will <strong>not</strong> show on "
"the public page when you mark it as completed. You can mark or unmark rounds "
"as silent in the <a href=\"%(round_changelist_url)s\">Edit Database area</a>."
=======
msgid "The \"show public results\" setting is on and this round is marked as a <strong>silent</strong> round, so results will <strong>not</strong> show on the public page when you advance. You can mark or unmark rounds as silent in the <a href=\"%(round_changelist_url)s\">Edit Database area</a>."
>>>>>>> b4fb6dfe
msgstr ""

#: tournaments/templates/round_complete_check.html:106
#, python-format
<<<<<<< HEAD
msgid ""
"The \"show public results\" setting is on and this round is <strong>not</"
"strong> marked as a silent round so the <strong>results <u>will</u> show on "
"the public page</strong> when you mark it as completed. You can mark or "
"unmark rounds as silent in the <a href=\"%(round_changelist_url)s\">Edit "
"Database area</a>."
=======
msgid "The \"show public results\" setting is on and this round is <strong>not</strong> marked as a silent round so the <strong>results <u>will</u> show on the public page</strong> when you advance. You can mark or unmark rounds as silent in the <a href=\"%(round_changelist_url)s\">Edit Database area</a>."
>>>>>>> b4fb6dfe
msgstr ""

#: tournaments/templates/set_current_round.html:5
#: tournaments/templates/set_current_round.html:7
#: tournaments/templates/set_current_round.html:72
msgid "Set Current Round"
msgstr ""

#: tournaments/templates/set_current_round.html:14
msgid "Back to Configuration"
msgstr ""

#: tournaments/templates/set_current_round.html:33
#, python-format
msgid "No round is currently set. In order for Tabbycat to work, please set the <strong>current round</strong> of the tournament <strong>%(tournament_name)s</strong>."
msgstr ""

#: tournaments/templates/set_current_round.html:42
#, python-format
msgid "On this page, you can set the <strong>current round</strong> of the tournament <strong>%(tournament_name)s</strong>."
msgstr ""

#: tournaments/templates/set_current_round.html:53
#, python-format
msgid "The tournament <strong>%(tournament_name)s</strong> has no rounds. You'll need to <a href=\"%(round_changelist_url)s\">add rounds and associate them with this tournament</a> before you can set the current round."
msgstr ""

#: tournaments/templates/site_index.html:4
msgid "Welcome!"
msgstr ""

#: tournaments/templates/site_index.html:21
#, python-format
msgid "Administrator area for <strong>%(tn)s</strong>"
msgstr ""

#: tournaments/templates/site_index.html:28
#, python-format
msgid "Assistant area for <strong>%(tn)s</strong>"
msgstr ""

#: tournaments/templates/site_index.html:33
#, python-format
msgid "Public area for <strong>%(tn)s</strong>"
msgstr ""

<<<<<<< HEAD
#: tournaments/templates/site_index.html:51
msgid ""
"It looks like there aren't any tournaments on this site. Would you like to "
"create one?"
=======
#: tournaments/templates/site_index.html:47
msgid "It looks like there aren't any tournaments on this site. Would you like to create one?"
>>>>>>> b4fb6dfe
msgstr ""

#: tournaments/templates/site_index.html:59
msgid "There are currently no tournaments set up on this site."
msgstr ""

#: tournaments/templates/site_index.html:72
msgid "All Draws by Venue"
msgstr ""

#: tournaments/templates/site_index.html:76
msgid "All Draws by School"
msgstr ""

#: tournaments/templates/site_index.html:80
msgid "All Teams and Divisions"
msgstr ""

#: tournaments/templates/site_index.html:90
msgid "New Tournament"
msgstr ""

#: tournaments/templates/site_index.html:93
msgid "Edit Database Area"
msgstr ""

#: tournaments/templates/site_index.html:96
msgid "Send a Test Email"
msgstr ""

#: tournaments/templates/site_index.html:105
#, python-format
msgid "Change Password (%(user)s)"
msgstr ""

#: tournaments/templates/site_index.html:109
#, python-format
msgid "Log Out (%(user)s)"
msgstr ""

#: tournaments/templates/site_index.html:115
msgid "Log In as Admin"
msgstr ""

#: tournaments/templates/tournament_index.html:8
#, python-format
msgid "We hope you've enjoyed using Tabbycat for your tournament. We would appreciate if you would make a donation to the project in order to support its ongoing development and maintenance. For a tournament of this size, we suggest a donation of <strong>$%(amount)s</strong>. Note that if your tournament is run for profit, or for fundraising, making this payment is a mandatory condition of Tabbycat's software license. <a href=\"%(url)s\">Learn more about donating.</a>"
msgstr ""

#: tournaments/templates/tournament_index.html:24
msgid "Welcome to your new tournament!"
msgstr ""

#: tournaments/templates/tournament_index.html:26
msgid "The next step is to import your initial tournament data: the institutions, teams, adjudicators and venues that are in your tournament. There are a number of ways to do this. For small-to-medium tournaments, the simple importer is your best bet."
msgstr ""

#. Translators: The documentation where the link goes to is in English; translations should mention this with "(in English)" after the link.
#: tournaments/templates/tournament_index.html:33
#, python-format
msgid "For more information, please consult our <a href=\"https://tabbycat.readthedocs.io/en/%(readthedocs_version)s/use/importing-data.html\" class=\"alert-link\" target=\"_blank\"> documentation on importing initial data</a>."
msgstr ""

#: tournaments/templates/tournament_index.html:43
msgid "Use the simple importer to add your initial data."
msgstr ""

#: tournaments/templates/tournament_index.html:49
#, python-format
msgid "Go to the checkins area to begin creating a draw for %(round_name)s"
msgstr ""

#: tournaments/templates/tournament_index.html:57
#, python-format
msgid "Go to the draw area to allocate adjudicators for %(round_name)s"
msgstr ""

#: tournaments/templates/tournament_index.html:65
#, python-format
msgid "Go to the results area to begin entering ballots for %(round_name)s"
msgstr ""

#. Translators: abbreviation for "grand final"
#: tournaments/utils.py:15
msgid "Grand Final"
msgstr ""

#: tournaments/utils.py:15
msgid "GF"
msgstr ""

#. Translators: abbreviation for "semifinals"
#: tournaments/utils.py:17
msgid "Semifinals"
msgstr ""

#: tournaments/utils.py:17
msgid "SF"
msgstr ""

#. Translators: abbreviation for "quarterfinals"
#: tournaments/utils.py:19
msgid "Quarterfinals"
msgstr ""

#: tournaments/utils.py:19
msgid "QF"
msgstr ""

#. Translators: abbreviation for "octofinals"
#: tournaments/utils.py:21
msgid "Octofinals"
msgstr ""

#: tournaments/utils.py:21
msgid "OF"
msgstr ""

#. Translators: abbreviation for "double-octofinals"
#: tournaments/utils.py:23
msgid "Double-Octofinals"
msgstr ""

#: tournaments/utils.py:23
msgid "DOF"
msgstr ""

#. Translators: abbreviation for "triple-octofinals"
#: tournaments/utils.py:25
msgid "Triple-Octofinals"
msgstr ""

#: tournaments/utils.py:25
msgid "TOF"
msgstr ""

#: tournaments/utils.py:30
msgid "affirmative"
msgstr ""

#: tournaments/utils.py:31
msgid "negative"
msgstr ""

#: tournaments/utils.py:32
msgid "affirmative team"
msgstr ""

#: tournaments/utils.py:33
msgid "negative team"
msgstr ""

#: tournaments/utils.py:34
msgid "Aff"
msgstr ""

#: tournaments/utils.py:35
msgid "Neg"
msgstr ""

#: tournaments/utils.py:38
msgid "government"
msgstr ""

#: tournaments/utils.py:39 tournaments/utils.py:47
msgid "opposition"
msgstr ""

#: tournaments/utils.py:40
msgid "government team"
msgstr ""

#: tournaments/utils.py:41 tournaments/utils.py:49
msgid "opposition team"
msgstr ""

#: tournaments/utils.py:42
msgid "Gov"
msgstr ""

#: tournaments/utils.py:43 tournaments/utils.py:51
msgid "Opp"
msgstr ""

#: tournaments/utils.py:46
msgid "proposition"
msgstr ""

#: tournaments/utils.py:48
msgid "proposition team"
msgstr ""

#: tournaments/utils.py:50
msgid "Prop"
msgstr ""

#: tournaments/utils.py:54
msgid "pro"
msgstr ""

#: tournaments/utils.py:55
msgid "con"
msgstr ""

#: tournaments/utils.py:56
msgid "pro team"
msgstr ""

#: tournaments/utils.py:57
msgid "con team"
msgstr ""

#: tournaments/utils.py:58
msgid "Pro"
msgstr ""

#: tournaments/utils.py:59
msgid "Con"
msgstr ""

#: tournaments/utils.py:62
msgid "appellant"
msgstr ""

#: tournaments/utils.py:63
msgid "respondent"
msgstr ""

#: tournaments/utils.py:64
msgid "appellant team"
msgstr ""

#: tournaments/utils.py:65
msgid "respondent team"
msgstr ""

#: tournaments/utils.py:66
msgid "App"
msgstr ""

#: tournaments/utils.py:67
msgid "Res"
msgstr ""

#: tournaments/utils.py:72
msgid "opening government"
msgstr ""

#: tournaments/utils.py:73
msgid "opening opposition"
msgstr ""

#: tournaments/utils.py:74
msgid "closing government"
msgstr ""

#: tournaments/utils.py:75
msgid "closing opposition"
msgstr ""

#: tournaments/utils.py:76
msgid "opening government team"
msgstr ""

#: tournaments/utils.py:77
msgid "opening opposition team"
msgstr ""

#: tournaments/utils.py:78
msgid "closing government team"
msgstr ""

#: tournaments/utils.py:79
msgid "closing opposition team"
msgstr ""

#: tournaments/utils.py:80
msgctxt "BP position"
msgid "OG"
msgstr ""

#: tournaments/utils.py:81
msgctxt "BP position"
msgid "OO"
msgstr ""

#: tournaments/utils.py:82
msgctxt "BP position"
msgid "CG"
msgstr ""

#: tournaments/utils.py:83
msgctxt "BP position"
msgid "CO"
msgstr ""

#: tournaments/utils.py:96
#, python-format
msgid "Round %(number)d"
msgstr ""

#. Translators: This stands for "Round %(number)d".
#: tournaments/utils.py:98
#, python-format
msgid "R%(number)d"
msgstr ""

#. Translators: "UBR" stands for "unknown break round" (used as a fallback when we don't know what it's called)
#: tournaments/utils.py:113
msgid "Unknown break round"
msgstr ""

#: tournaments/utils.py:113
msgid "UBR"
msgstr ""

#: tournaments/views.py:146
#, python-format
<<<<<<< HEAD
msgid ""
"%(round)s has been marked as completed. All rounds are now completed, so "
"you're done with the tournament! Congratulations!"
=======
msgid "The current round has been advanced to %(round)s. You've made it to the end of the preliminary rounds! Congratulations! The next step is to generate the break."
>>>>>>> b4fb6dfe
msgstr ""

#: tournaments/views.py:152
#, python-format
msgid ""
"%(round)s has been marked as completed. That's the last round in that "
"sequence! Going back to the first round that hasn't been marked as completed."
msgstr ""

<<<<<<< HEAD
#: tournaments/views.py:165
#, python-format
msgid ""
"%(round)s has been marked as completed. You've made it to the end of the "
"preliminary rounds! Congratulations! The next step is to generate the break."
=======
#: tournaments/views.py:160
msgid "Whoops! Could not advance round, because there's no round after this round!"
>>>>>>> b4fb6dfe
msgstr ""

#: tournaments/views.py:171
#, python-format
msgid ""
"%(round)s has been marked as completed. That was the last preliminary round, "
"but one or more preliminary rounds are still not completed. Going back to "
"the first incomplete preliminary round."
msgstr ""

#: tournaments/views.py:179
#, python-format
msgid ""
"%(this_round)s has been marked as completed. Moving on to %(next_round)s! "
"Woohoo! Keep it up!"
msgstr ""

#: tournaments/views.py:231
msgid "8-team generic dataset"
msgstr ""

#: tournaments/views.py:232
msgid "24-team Australs dataset"
msgstr ""

#: tournaments/views.py:233
msgid "88-team BP dataset"
msgstr ""
<|MERGE_RESOLUTION|>--- conflicted
+++ resolved
@@ -2,19 +2,11 @@
 msgstr ""
 "Project-Id-Version: tabbycat\n"
 "Report-Msgid-Bugs-To: \n"
-<<<<<<< HEAD
-"POT-Creation-Date: 2019-07-21 05:14-0700\n"
-"PO-Revision-Date: YEAR-MO-DA HO:MI+ZONE\n"
-"Last-Translator: FULL NAME <EMAIL@ADDRESS>\n"
-"Language-Team: LANGUAGE <LL@li.org>\n"
-"Language: \n"
-=======
 "POT-Creation-Date: 2018-08-25 22:17+0200\n"
 "PO-Revision-Date: 2019-07-11 23:48\n"
 "Last-Translator: philip_tc\n"
 "Language-Team: English\n"
 "Language: en_US\n"
->>>>>>> b4fb6dfe
 "MIME-Version: 1.0\n"
 "Content-Type: text/plain; charset=UTF-8\n"
 "Content-Transfer-Encoding: 8bit\n"
@@ -69,26 +61,12 @@
 msgid "Public Configuration"
 msgstr ""
 
-<<<<<<< HEAD
-#: tournaments/forms.py:91
-msgid ""
-"Show non-sensitive information on the public-facing side of this site, like "
-"draws (once released) and the motions of previous rounds"
-msgstr ""
-
-#: tournaments/forms.py:97
-msgid ""
-"<strong>Tabulation:</strong> [list tabulation staff here]<br /"
-"><strong>Organisation:</strong> [list organising committee members here]<br /"
-"><strong>Adjudication:</strong> [list chief adjudicators here]"
-=======
 #: tournaments/forms.py:88
 msgid "Show non-sensitive information on the public-facing side of this site, like draws (once released) and the motions of previous rounds"
 msgstr ""
 
 #: tournaments/forms.py:94
 msgid "<strong>Tabulation:</strong> [list tabulation staff here]<br /><strong>Organisation:</strong> [list organising committee members here]<br /><strong>Adjudication:</strong> [list chief adjudicators here]"
->>>>>>> b4fb6dfe
 msgstr ""
 
 #: tournaments/forms.py:191
@@ -128,23 +106,6 @@
 
 #: tournaments/mixins.py:120
 #, python-format
-<<<<<<< HEAD
-msgid ""
-"There's a problem with the data for the tournament %(tournament_name)s. "
-"Please contact a tab director and ask them to investigate."
-msgstr ""
-
-#: tournaments/mixins.py:132
-msgid ""
-"You've been redirected to this page because of a problem with how teams are "
-"assigned to sides in a debate."
-msgstr ""
-
-#: tournaments/mixins.py:139
-msgid ""
-"There's a problem with how teams are assigned to sides in a debate. The tab "
-"director will need to resolve this issue."
-=======
 msgid "There's a problem with the data for the tournament %(tournament_name)s. Please contact a tab director and ask them to set its current round."
 msgstr ""
 
@@ -154,7 +115,6 @@
 
 #: tournaments/mixins.py:119
 msgid "There's a problem with how teams are assigned to sides in a debate. The tab director will need to resolve this issue."
->>>>>>> b4fb6dfe
 msgstr ""
 
 #: tournaments/mixins.py:234
@@ -162,33 +122,16 @@
 msgid "for %(round)s"
 msgstr ""
 
-<<<<<<< HEAD
-#: tournaments/mixins.py:433
-msgid "Return to Draw"
-msgstr ""
-
-#: tournaments/models.py:26
-msgid ""
-"You can't use this as a tournament slug, because it's reserved for a "
-"Tabbycat system URL. Please try another one."
-=======
 #: tournaments/models.py:27
 msgid "You can't use this as a tournament slug, because it's reserved for a Tabbycat system URL. Please try another one."
->>>>>>> b4fb6dfe
 msgstr ""
 
 #: tournaments/models.py:33 tournaments/models.py:331
 msgid "name"
 msgstr ""
 
-<<<<<<< HEAD
-#: tournaments/models.py:34
-msgid ""
-"The full name, e.g. \"Australasian Intervarsity Debating Championships 2016\""
-=======
 #: tournaments/models.py:35
 msgid "The full name, e.g. \"Australasian Intervarsity Debating Championships 2016\""
->>>>>>> b4fb6dfe
 msgstr ""
 
 #: tournaments/models.py:36
@@ -203,29 +146,14 @@
 msgid "sequence number"
 msgstr ""
 
-<<<<<<< HEAD
-#: tournaments/models.py:40
-msgid ""
-"A number that determines the relative order in which tournaments are "
-"displayed on the homepage."
-=======
 #: tournaments/models.py:41
 msgid "A number that determines the relative order in which tournaments are displayed on the homepage."
->>>>>>> b4fb6dfe
 msgstr ""
 
 #: tournaments/models.py:42
 msgid "slug"
 msgstr ""
 
-<<<<<<< HEAD
-#: tournaments/models.py:43
-msgid ""
-"The sub-URL of the tournament, cannot have spaces, e.g. \"australs2016\""
-msgstr ""
-
-#: tournaments/models.py:44
-=======
 #: tournaments/models.py:44
 msgid "The sub-URL of the tournament, cannot have spaces, e.g. \"australs2016\""
 msgstr ""
@@ -239,7 +167,6 @@
 msgstr ""
 
 #: tournaments/models.py:48
->>>>>>> b4fb6dfe
 msgid "active"
 msgstr ""
 
@@ -293,15 +220,8 @@
 msgid "Released"
 msgstr ""
 
-<<<<<<< HEAD
-#: tournaments/models.py:326
-msgid ""
-"A number that determines the order of the round, should count consecutively "
-"from 1 for the first round"
-=======
 #: tournaments/models.py:261
 msgid "A number that determines the order of the round, should count consecutively from 1 for the first round"
->>>>>>> b4fb6dfe
 msgstr ""
 
 #: tournaments/models.py:328
@@ -372,30 +292,16 @@
 msgid "silent"
 msgstr ""
 
-<<<<<<< HEAD
-#: tournaments/models.py:355
-msgid ""
-"If marked silent, information about this round (such as its results) will "
-"not be shown publicly."
-=======
 #: tournaments/models.py:286
 msgid "If marked silent, information about this round (such as its results) will not be shown publicly."
->>>>>>> b4fb6dfe
 msgstr ""
 
 #: tournaments/models.py:357
 msgid "motions released"
 msgstr ""
 
-<<<<<<< HEAD
-#: tournaments/models.py:358
-msgid ""
-"Whether motions will appear on the public website, assuming that feature is "
-"turned on"
-=======
 #: tournaments/models.py:289
 msgid "Whether motions will appear on the public website, assuming that feature is turned on"
->>>>>>> b4fb6dfe
 msgstr ""
 
 #: tournaments/models.py:359
@@ -410,33 +316,18 @@
 msgid "rounds"
 msgstr ""
 
-<<<<<<< HEAD
-#: tournaments/models.py:376
-msgid ""
-"A round in the elimination stage must have its draw type set to \"Elimination"
-"\"."
-msgstr ""
-
-#: tournaments/models.py:379
-msgid ""
-"A round in the preliminary stage cannot have its draw type set to "
-"\"Elimination\"."
-=======
 #: tournaments/models.py:307
 msgid "A round in the elimination stage must have its draw type set to \"Elimination\"."
 msgstr ""
 
 #: tournaments/models.py:310
 msgid "A round in the preliminary stage cannot have its draw type set to \"Elimination\"."
->>>>>>> b4fb6dfe
 msgstr ""
 
 #: tournaments/models.py:384
 msgid "Elimination rounds must have a break category."
 msgstr ""
 
-<<<<<<< HEAD
-=======
 #: tournaments/templates/admin/tournaments/tournament/change_form.html:11
 #, python-format
 msgid "Looking for the welcome message? That's been moved to the tournament configuration, under <a href=\"%(features_url)s\">Public Features</a>."
@@ -446,7 +337,6 @@
 msgid "Looking for the welcome message? That's moved to the tournament configuration, under Public Features."
 msgstr ""
 
->>>>>>> b4fb6dfe
 #: tournaments/templates/assistant_tournament_index.html:4
 msgid "Dashboard"
 msgstr ""
@@ -515,17 +405,8 @@
 msgid "Just trying out Tabbycat?"
 msgstr ""
 
-<<<<<<< HEAD
-#: tournaments/templates/create_tournament.html:28
-msgid ""
-"If you're learning or playing around with Tabbycat, it's easiest to create a "
-"demo tournament that is prepopulated with a fake (but typical) set of teams, "
-"adjudicators, venues, and the like. You can then delete this demo tournament "
-"later on, or deploy a new instance for your real tournament."
-=======
 #: tournaments/templates/create_tournament.html:24
 msgid "If you're learning or playing around with Tabbycat, it's easiest to create a demo tournament that is prepopulated with a fake (but typical) set of teams, adjudicators, venues, and the like. You can then delete this demo tournament later on, or deploy a new instance for your real tournament."
->>>>>>> b4fb6dfe
 msgstr ""
 
 #: tournaments/templates/create_tournament.html:42
@@ -533,15 +414,8 @@
 msgid "Load %(name)s"
 msgstr ""
 
-<<<<<<< HEAD
-#: tournaments/templates/create_tournament.html:49
-msgid ""
-"You already have a tournament set up using this data set. Reloading the data "
-"will delete <strong>all data</strong> from that tourament."
-=======
 #: tournaments/templates/create_tournament.html:45
 msgid "You already have a tournament set up using this data set. Reloading the data will delete <strong>all data</strong> from that tourament."
->>>>>>> b4fb6dfe
 msgstr ""
 
 #: tournaments/templates/create_tournament.html:69
@@ -852,29 +726,12 @@
 
 #: tournaments/templates/round_complete_check.html:98
 #, python-format
-<<<<<<< HEAD
-msgid ""
-"The \"show public results\" setting is on and this round is marked as a "
-"<strong>silent</strong> round, so results will <strong>not</strong> show on "
-"the public page when you mark it as completed. You can mark or unmark rounds "
-"as silent in the <a href=\"%(round_changelist_url)s\">Edit Database area</a>."
-=======
 msgid "The \"show public results\" setting is on and this round is marked as a <strong>silent</strong> round, so results will <strong>not</strong> show on the public page when you advance. You can mark or unmark rounds as silent in the <a href=\"%(round_changelist_url)s\">Edit Database area</a>."
->>>>>>> b4fb6dfe
 msgstr ""
 
 #: tournaments/templates/round_complete_check.html:106
 #, python-format
-<<<<<<< HEAD
-msgid ""
-"The \"show public results\" setting is on and this round is <strong>not</"
-"strong> marked as a silent round so the <strong>results <u>will</u> show on "
-"the public page</strong> when you mark it as completed. You can mark or "
-"unmark rounds as silent in the <a href=\"%(round_changelist_url)s\">Edit "
-"Database area</a>."
-=======
 msgid "The \"show public results\" setting is on and this round is <strong>not</strong> marked as a silent round so the <strong>results <u>will</u> show on the public page</strong> when you advance. You can mark or unmark rounds as silent in the <a href=\"%(round_changelist_url)s\">Edit Database area</a>."
->>>>>>> b4fb6dfe
 msgstr ""
 
 #: tournaments/templates/set_current_round.html:5
@@ -921,15 +778,8 @@
 msgid "Public area for <strong>%(tn)s</strong>"
 msgstr ""
 
-<<<<<<< HEAD
-#: tournaments/templates/site_index.html:51
-msgid ""
-"It looks like there aren't any tournaments on this site. Would you like to "
-"create one?"
-=======
 #: tournaments/templates/site_index.html:47
 msgid "It looks like there aren't any tournaments on this site. Would you like to create one?"
->>>>>>> b4fb6dfe
 msgstr ""
 
 #: tournaments/templates/site_index.html:59
@@ -1248,13 +1098,7 @@
 
 #: tournaments/views.py:146
 #, python-format
-<<<<<<< HEAD
-msgid ""
-"%(round)s has been marked as completed. All rounds are now completed, so "
-"you're done with the tournament! Congratulations!"
-=======
 msgid "The current round has been advanced to %(round)s. You've made it to the end of the preliminary rounds! Congratulations! The next step is to generate the break."
->>>>>>> b4fb6dfe
 msgstr ""
 
 #: tournaments/views.py:152
@@ -1264,16 +1108,8 @@
 "sequence! Going back to the first round that hasn't been marked as completed."
 msgstr ""
 
-<<<<<<< HEAD
-#: tournaments/views.py:165
-#, python-format
-msgid ""
-"%(round)s has been marked as completed. You've made it to the end of the "
-"preliminary rounds! Congratulations! The next step is to generate the break."
-=======
 #: tournaments/views.py:160
 msgid "Whoops! Could not advance round, because there's no round after this round!"
->>>>>>> b4fb6dfe
 msgstr ""
 
 #: tournaments/views.py:171
