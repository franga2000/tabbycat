--- conflicted
+++ resolved
@@ -1,28 +1,8 @@
-<<<<<<< HEAD
-# Tabbycat translations, venues module
-# Copyright (C) 2018 Tabbycat developers and translators
-# This file is distributed under the same license as the Tabbycat package.
-# Chuan-Zheng Lee <czlee@stanford.edu>, 2018
-#
-#, fuzzy
-=======
->>>>>>> b4fb6dfe
 msgid ""
 msgstr ""
 "Project-Id-Version: tabbycat\n"
 "Report-Msgid-Bugs-To: \n"
 "POT-Creation-Date: 2019-07-21 05:14-0700\n"
-<<<<<<< HEAD
-"PO-Revision-Date: YEAR-MO-DA HO:MI+ZONE\n"
-"Last-Translator: turki alsuwaidi <tmsuwaidi@qf.org.qa>, 2018\n"
-"Language-Team: Arabic (https://www.transifex.com/tabbycat/teams/80723/ar/)\n"
-"Language: ar\n"
-"MIME-Version: 1.0\n"
-"Content-Type: text/plain; charset=UTF-8\n"
-"Content-Transfer-Encoding: 8bit\n"
-"Plural-Forms: nplurals=6; plural=n==0 ? 0 : n==1 ? 1 : n==2 ? 2 : n%100>=3 "
-"&& n%100<=10 ? 3 : n%100>=11 && n%100<=99 ? 4 : 5;\n"
-=======
 "PO-Revision-Date: 2019-07-21 12:19\n"
 "Last-Translator: philip_tc\n"
 "Language-Team: Arabic\n"
@@ -35,7 +15,6 @@
 "X-Crowdin-Project: tabbycat\n"
 "X-Crowdin-Language: ar\n"
 "X-Crowdin-File: /develop/tabbycat/venues/locale/en/LC_MESSAGES/django.po\n"
->>>>>>> b4fb6dfe
 
 #: venues/apps.py:7
 msgid "Venues"
@@ -94,19 +73,8 @@
 msgstr "العرض كبادئة"
 
 #: venues/models.py:75
-<<<<<<< HEAD
-msgid ""
-"Name of category, e.g., \"Purple\", \"Step-free access\", \"Close to tab room"
-"\". This name is shown when the category is prefixed or suffixed to a venue "
-"name in the draw, e.g., \"Purple – G05\"."
-msgstr ""
-"اسم الفئة، على سبيل المثال، \"أرجواني\"، \"وصول مجاني\"، \"قريب من غرفة "
-"الإدخال\". يظهر هذا الاسم عندما تكون الفئة مسبوقة أو ملحقة باسم المكان في "
-"القرعة، على سبيل المثال، \"أرجواني - G05\".\n"
-=======
 msgid "Name of category, e.g., \"Purple\", \"Step-free access\", \"Close to tab room\". This name is shown when the category is prefixed or suffixed to a venue name in the draw, e.g., \"Purple – G05\"."
 msgstr "اسم الفئة، على سبيل المثال، \"أرجواني\"، \"وصول مجاني\"، \"قريب من غرفة الإدخال\". يظهر هذا الاسم عندما تكون الفئة مسبوقة أو ملحقة باسم المكان في القرعة، على سبيل المثال، \"أرجواني - G05\".\n"
->>>>>>> b4fb6dfe
 " "
 
 #: venues/models.py:79
@@ -178,17 +146,8 @@
 
 #: venues/templates/venue_categories_edit.html:14
 #, python-format
-<<<<<<< HEAD
-msgid ""
-"If you want to delete venue categories, use the <a href=\"%(edit_db_url)s\" "
-"class=\"alert-link\">Edit Database</a> area."
-msgstr ""
-"اذا كنت تريد حذف القاعة ، <a href=\"%(edit_db_url)s\" class=\"alert-link"
-"\">تعديل قاعدة البيانات </a>المنطقة "
-=======
 msgid "If you want to delete venue categories, use the <a href=\"%(edit_db_url)s\" class=\"alert-link\">Edit Database</a> area."
 msgstr "اذا كنت تريد حذف القاعة ، <a href=\"%(edit_db_url)s\" class=\"alert-link\">تعديل قاعدة البيانات </a>المنطقة "
->>>>>>> b4fb6dfe
 
 #: venues/templates/venue_categories_edit.html:20
 msgid "Save Venue Categories"
@@ -200,24 +159,8 @@
 msgstr "القاعات المقيدة"
 
 #: venues/templates/venue_constraints_edit.html:9
-<<<<<<< HEAD
-msgid ""
-"Venue constraints tell the venue allocator to try to keep the specified team "
-"or adjudicator, or all teams (but not adjudicators) from the specified "
-"institution, in a venue in the given category. The \"priority\" field "
-"resolves conflicting constraints: the higher priority takes precedence. You "
-"can also use the priority field to specify \"lower-preference\" constraints, "
-"which are taken if a higher-priority constraint couldn't be met."
-msgstr ""
-"تفرض قيود المكان على مقدم المكان محاولة إبقاء الفريق أو المحكم المحدد، أو "
-"جميع الفرق (ليس المحكمين) من المؤسسة المحددة، في مكان في الفئة المعينة. يحل "
-"مجال \"الأولوية\" القيود المتعارضة: الأولوية العليا لها الأسبقية. يمكنك أيضا "
-"استخدام حقل الأولوية لتحديد قيود \"التفضيل الأقل\"، والتي يتم اتخاذها إذا "
-"كان لا يمكن تلبية قيود ذات أولوية أعلى."
-=======
 msgid "Venue constraints tell the venue allocator to try to keep the specified team or adjudicator, or all teams (but not adjudicators) from the specified institution, in a venue in the given category. The \"priority\" field resolves conflicting constraints: the higher priority takes precedence. You can also use the priority field to specify \"lower-preference\" constraints, which are taken if a higher-priority constraint couldn't be met."
 msgstr "تفرض قيود المكان على مقدم المكان محاولة إبقاء الفريق أو المحكم المحدد، أو جميع الفرق (ليس المحكمين) من المؤسسة المحددة، في مكان في الفئة المعينة. يحل مجال \"الأولوية\" القيود المتعارضة: الأولوية العليا لها الأسبقية. يمكنك أيضا استخدام حقل الأولوية لتحديد قيود \"التفضيل الأقل\"، والتي يتم اتخاذها إذا كان لا يمكن تلبية قيود ذات أولوية أعلى."
->>>>>>> b4fb6dfe
 
 #: venues/templates/venue_constraints_edit.html:20
 msgid "Save Venue Constraints"
@@ -244,15 +187,8 @@
 msgstr ""
 
 #: venues/views.py:31
-<<<<<<< HEAD
-#, fuzzy
-#| msgid "Venues"
 msgid "Edit Venues"
-msgstr "مكان المناظرة"
-=======
-msgid "Edit Venues"
-msgstr ""
->>>>>>> b4fb6dfe
+msgstr ""
 
 #: venues/views.py:138
 #, python-format
