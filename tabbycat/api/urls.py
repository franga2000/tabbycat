from django.conf.urls import url
from django.urls import include, path
from rest_framework.routers import SimpleRouter

from . import views

pref_router = SimpleRouter()
pref_router.register('preferences', views.TournamentPreferenceViewSet)

list_methods = {'get': 'list', 'post': 'create'}
detail_methods = {'get': 'retrieve', 'post': 'update', 'delete': 'destroy'}

urlpatterns = [

    path('',
        views.APIRootView.as_view(),
        name='api-root'),

    path('tournaments/', include([

        path('',
            views.TournamentViewSet.as_view(list_methods),
            name='api-tournament-list'),

        path('<slug:tournament_slug>/', include([

            path('',
                views.TournamentViewSet.as_view(detail_methods),
                name='api-tournament-detail'),

            path('rounds/', include([
                path('<int:round_seq>/', include([
                ])),
            ])),

            path('break-categories/', include([

                path('',
                    views.BreakCategoryViewSet.as_view(list_methods),
                    name='api-breakcategory-list'),

                path('<int:pk>/', include([
                    path('',
                        views.BreakCategoryViewSet.as_view(detail_methods),
                        name='api-breakcategory-detail'),
                    path('eligibility/',
                        views.BreakEligibilityView.as_view(),
                        name='api-breakcategory-eligibility'),
                ])),
            ])),

            path('speaker-categories/', include([

                path('',
                    views.SpeakerCategoryViewSet.as_view(list_methods),
                    name='api-speakercategory-list'),

                path('<int:pk>/', include([
                    path('',
                        views.SpeakerCategoryViewSet.as_view(detail_methods),
                        name='api-speakercategory-detail'),
                    path('eligibility/',
                        views.SpeakerEligibilityView.as_view(),
                        name='api-speakercategory-eligibility'),
                ])),
            ])),

<<<<<<< HEAD
            path('institutions/', include([
                path('',
                     views.InstitutionViewSet.as_view(list_methods),
                     name='api-institution-list'),
                path('<int:pk>/',
                     views.InstitutionViewSet.as_view(detail_methods),
                     name='api-institution-detail'),
            ])),
            path('teams/', include([
                path('',
                     views.TeamViewSet.as_view(list_methods),
                     name='api-team-list'),
                path('<int:pk>/',
                     views.TeamViewSet.as_view(detail_methods),
                     name='api-team-detail'),
            ])),
            path('adjudicators/', include([
                path('',
                     views.AdjudicatorViewSet.as_view(list_methods),
                     name='api-adjudicator-list'),
                path('<int:pk>/',
                     views.AdjudicatorViewSet.as_view(detail_methods),
                     name='api-adjudicator-detail'),
            ])),
            path('speakers/', include([
                path('',
                     views.SpeakerViewSet.as_view(list_methods),
                     name='api-speaker-list'),
                path('<int:pk>/',
                     views.SpeakerViewSet.as_view(detail_methods),
                     name='api-speaker-detail'),
            ])),

            url('', include(pref_router.urls)),  # Preferences
        ])),


    ])),
    path('institutions/', include([
        path('',
             views.GlobalInstitutionViewSet.as_view(list_methods),
             name='api-global-institution-list'),
        path('<int:pk>/',
             views.GlobalInstitutionViewSet.as_view(detail_methods),
             name='api-global-institution-detail'),
=======
            url('', include(pref_router.urls)),  # Preferences,
        ])),
>>>>>>> 01a7530a
    ])),
]<|MERGE_RESOLUTION|>--- conflicted
+++ resolved
@@ -65,7 +65,6 @@
                 ])),
             ])),
 
-<<<<<<< HEAD
             path('institutions/', include([
                 path('',
                      views.InstitutionViewSet.as_view(list_methods),
@@ -111,9 +110,5 @@
         path('<int:pk>/',
              views.GlobalInstitutionViewSet.as_view(detail_methods),
              name='api-global-institution-detail'),
-=======
-            url('', include(pref_router.urls)),  # Preferences,
-        ])),
->>>>>>> 01a7530a
     ])),
 ]