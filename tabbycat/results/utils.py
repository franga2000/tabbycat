import logging
from itertools import combinations

from django.contrib.humanize.templatetags.humanize import ordinal
from django.db.models import Count
from django.utils.translation import gettext as _
from django.utils.translation import gettext_lazy

from draw.models import Debate
from options.utils import use_team_code_names
from tournaments.utils import get_side_name

logger = logging.getLogger(__name__)


def get_status_meta(debate):
    if debate.result_status == Debate.STATUS_NONE:
        return "x", "text-danger", 0, _("No Ballot")
    elif debate.result_status == Debate.STATUS_DRAFT:
        return "circle", "text-info", 2, _("Ballot is Unconfirmed")
    elif debate.result_status == Debate.STATUS_CONFIRMED:
        return "check", "text-success", 3, _("Ballot is Confirmed")
    else:
        raise ValueError('Debate has no discernable status')


def readable_ballotsub_result(debateresult):
    """ Make a human-readable representation of a debate result """

    def get_display_name(dt, t, use_codes):
        return {
            'team_name': dt.team.code_name if use_codes else dt.team.short_name,
            'side_abbr': dt.get_side_abbr(t),
        }

    def format_dt(dt, t, use_codes):
        # Translators: e.g. "{Melbourne 1} as {OG}", "{Cape Town 1} as {CO}"
        return _("%(team_name)s as %(side_abbr)s") % get_display_name(dt, t, use_codes)

    t = debateresult.tournament
    use_codes = use_team_code_names(t, True)

    try:
        if t.pref('teams_in_debate') == 'two':
            result_winner = _("%(team_name)s (%(side_abbr)s) won") % get_display_name(debateresult.winning_dt(), t, use_codes)
            # Translators: The team here is the losing team
            result = _("vs %(team_name)s (%(side_abbr)s)") % get_display_name(debateresult.losing_dt(), t, use_codes)
        elif not debateresult.is_voting and debateresult.is_elimination:
            result_winner = _("Advancing: %(advancing_list)s<br>\n")
            result_winner = result_winner % {
<<<<<<< HEAD
                'advancing_list': ", ".join(format_dt(dt, t, use_codes) for dt in debateresult.advancing_dt())
=======
                'advancing_list': ", ".join(format_dt(dt, t, use_codes) for dt in advancing),
>>>>>>> 603ae8d5
            }
            result = _("Eliminated: %(eliminated_list)s")
            result = result % {
                'eliminated_list': ", ".join(format_dt(dt, t, use_codes) for dt in debateresult.eliminated_dt()),
            }

        else:  # BP preliminary round
            ordered = debateresult.get_ranked_dt()

            result_winner = _("1st: %(first_team)s<br>\n")
            result_winner = result_winner % {'first_team':  format_dt(ordered[0], t, use_codes)}
            result = _("2nd: %(second_team)s<br>\n"
                       "3rd: %(third_team)s<br>\n"
                       "4th: %(fourth_team)s")
            result = result % {
                'second_team': format_dt(ordered[1], t, use_codes),
                'third_team':  format_dt(ordered[2], t, use_codes),
                'fourth_team': format_dt(ordered[3], t, use_codes),
            }

    except (IndexError, AttributeError):
        logger.warning("Error constructing latest result string", exc_info=True)
        if use_codes:
            matchup = debateresult.debate.matchup_codes
        else:
            matchup = debateresult.debate.matchup
        result_winner = _("Error with result for %(debate)s") % {'debate': matchup}
        result = ""

    return result_winner, result


def set_float_or_int(number, step_value):
    """Used to ensure the values sent through to the frontend <input> are
    either Ints or Floats such that the validation can handle them properly"""
    if step_value.is_integer():
        return int(number)
    else:
        return number


def get_result_status_stats(round):
    """Returns a dict where keys are result statuses of debates; values are the
    number of debates in the round with that status.

    There is also an additional key 'B' that denotes those with ballots checked
    in, but whose results are not entered."""

    # query looks like: [{'result_status': 'C', 'result_status__count': 8}, ...]
    query = round.debate_set.values('result_status').annotate(Count('result_status')).order_by()

    # The query doesn't return zeroes where appropriate - for statuses with no
    # debates, it just omits the item altogether. So initialize a dict:
    choices = [code for code, name in Debate.STATUS_CHOICES]
    stats = dict.fromkeys(choices, 0)
    for item in query:
        stats[item['result_status']] = item['result_status__count']

    return stats


def populate_identical_ballotsub_lists(ballotsubs):
    """Sets an attribute `identical_ballotsub_versions` on each BallotSubmission
    in `ballotsubs` to a list of version numbers of the other BallotSubmissions
    that are identical to it.

    Two ballot submissions are identical if they share the same debate, motion,
    speakers and all speaker scores."""

    from .prefetch import populate_results
    populate_results(ballotsubs)

    for ballotsub in ballotsubs:
        ballotsub.identical_ballotsub_versions = []

    for ballotsub1, ballotsub2 in combinations(ballotsubs, 2):
        if ballotsub1.result.identical(ballotsub2.result):
            ballotsub1.identical_ballotsub_versions.append(ballotsub2.version)
            ballotsub2.identical_ballotsub_versions.append(ballotsub1.version)

    for ballotsub in ballotsubs:
        ballotsub.identical_ballotsub_versions.sort()


_BP_POSITION_NAMES = [
    # Translators: Abbreviation for Prime Minister
    [gettext_lazy("PM"),
    # Translators: Abbreviation for Deputy Prime Minister
     gettext_lazy("DPM")],
    # Translators: Abbreviation for Leader of the Opposition
    [gettext_lazy("LO"),
    # Translators: Abbreviation for Deputy Leader of the Opposition
     gettext_lazy("DLO")],
    # Translators: Abbreviation for Member for the Government
    [gettext_lazy("MG"),
    # Translators: Abbreviation for Government Whip
     gettext_lazy("GW")],
    # Translators: Abbreviation for Member for the Opposition
    [gettext_lazy("MO"),
    # Translators: Abbreviation for Opposition Whip
     gettext_lazy("OW")],
]


def side_and_position_names(tournament):
    """Yields 2-tuples (side, positions), where position is a list of position
    names, all being translated human-readable names. This should eventually
    be extended to return an appropriate list for the tournament configuration.
    """
    sides = [get_side_name(tournament, side, 'full').title() for side in tournament.sides]

    if tournament.pref('teams_in_debate') == 'bp' \
            and tournament.last_substantive_position == 2 \
            and tournament.reply_position is None:

        for side, positions in zip(sides, _BP_POSITION_NAMES):
            yield side, positions

    else:
        for side in sides:
            positions = [_("Reply") if pos == tournament.reply_position
                else ordinal(pos)
                for pos in tournament.positions]
            yield side, positions<|MERGE_RESOLUTION|>--- conflicted
+++ resolved
@@ -48,11 +48,7 @@
         elif not debateresult.is_voting and debateresult.is_elimination:
             result_winner = _("Advancing: %(advancing_list)s<br>\n")
             result_winner = result_winner % {
-<<<<<<< HEAD
                 'advancing_list': ", ".join(format_dt(dt, t, use_codes) for dt in debateresult.advancing_dt())
-=======
-                'advancing_list': ", ".join(format_dt(dt, t, use_codes) for dt in advancing),
->>>>>>> 603ae8d5
             }
             result = _("Eliminated: %(eliminated_list)s")
             result = result % {
